--- conflicted
+++ resolved
@@ -12,11 +12,8 @@
 from .phangsLogger import setup_logger
 from .handlerKeys import KeyHandler
 from .handlerSingleDish import SingleDishHandler
-<<<<<<< HEAD
 # TODO: REMOVE THIS COMMENT AFTER COMPLETION
 # from .handlerAlmaDownload import AlmaDownloadHandler
-=======
->>>>>>> b60e5700
 from .handlerVis import VisHandler
 from .handlerPostprocess import PostProcessHandler
 from .handlerDerived import DerivedHandler
