--- conflicted
+++ resolved
@@ -695,23 +695,6 @@
 
         if this_type == "feather_config":
             expected_params = {
-<<<<<<< HEAD
-                'interf_config':'',
-                'res_min_arcsec':0.0,
-                'res_max_arcsec':0.0,
-                'res_step_factor':1.0,
-                'res_min_pc':0.0,
-                'res_max_pc':0.0,
-                'res_list':[]
-                }
-            
-        if this_type == "singledish_config":
-            expected_params = {
-                'bl_order':1,
-                'chan_dv_kms':2.5,
-                'do_step':[]
-                }
-=======
                 'interf_config': '',
                 'res_min_arcsec': 0.0,
                 'res_max_arcsec': 0.0,
@@ -720,7 +703,17 @@
                 'res_max_pc': 0.0,
                 'res_list': []
             }
->>>>>>> 0b06a0d3
+            
+        if this_type == "singledish_config":
+            expected_params = {
+                'bl_order': 1,
+                'chan_dv_kms': 2.5, # for imaging cube, in default this is the channel_kms for the line_product in "config_definitions.txt"
+                'vwidth_kms': 800.0, # for imaging cube, in default this is the vwidth set in "target_definitions.txt"
+                'vel_line': '800~1800', # for ms cube baseline extraction, multiple lines can be marked as '800~1000;1200~1400'. In default this is derived from vwidth_kms.
+                'vel_cube': '300~2300', # for ms cube full extraction range. In default this is derived from vwidth_kms +- 200.0 km/s.
+                'do_step': [], # 1 for import_and_split_ant, 2 for gen_tsys_and_flag, 3 for counts2kelvin, 4 for extract_cube, 5 for baseline (with plots), 6 for concat_ants, 7 for imaging, 8 for export_fits.
+                'doplots': False
+            }
 
         if this_type == "line_product":
             expected_params = {
