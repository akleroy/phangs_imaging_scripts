--- conflicted
+++ resolved
@@ -18,29 +18,16 @@
 
 import numpy as np
 
-<<<<<<< HEAD
+from phangsPipeline.casa_check import is_casa_installed
 from clean_call import CleanCall
 
-import logging
-=======
-from phangsPipeline.casa_check import is_casa_installed
-
->>>>>>> 1b632d4a
 logger = logging.getLogger(__name__)
 logger.setLevel(logging.DEBUG)
 
 
 # Check casa environment by importing CASA-only packages
-<<<<<<< HEAD
-try:
-   import taskinit
-   casa_enabled = True
-except ImportError:
-   casa_enabled = False
-=======
 from .casa_check import is_casa_installed
 casa_enabled = is_casa_installed()
->>>>>>> 1b632d4a
 
 if casa_enabled:
     logger.debug('casa_enabled = True')
@@ -385,13 +372,8 @@
             logger.info("")
             # logger.info("Using ccr.copy_dropdeg.")
             logger.info("Staging "+outfile)
-<<<<<<< HEAD
-            
-            if not self._dry_run:
-=======
 
             if (not self._dry_run) and casa_enabled:
->>>>>>> 1b632d4a
                 os.system('rm -rf ' + outdir + outfile)
                 os.system('cp -r ' + indir + infile + ' ' + outdir + outfile)
                 # ccr.copy_dropdeg(
@@ -499,13 +481,8 @@
         logger.info("Correcting to "+outfile)
         logger.info("Correcting from "+infile)
         logger.info("Correcting using "+pbfile)
-<<<<<<< HEAD
-        
-        if not self._dry_run:
-=======
 
         if (not self._dry_run) and casa_enabled:
->>>>>>> 1b632d4a
             ccr.primary_beam_correct(
                 infile=indir+infile,
                 outfile=outdir+outfile,
@@ -567,13 +544,8 @@
         logger.info("Convolving to "+outfile)
         if force_beam_as is not None:
             logger.info("Forcing beam to "+str(force_beam_as))
-<<<<<<< HEAD
-        
-        if not self._dry_run:
-=======
 
         if (not self._dry_run) and casa_enabled:
->>>>>>> 1b632d4a
             ccr.convolve_to_round_beam(
                 infile=indir+infile,
                 outfile=outdir+outfile,
@@ -636,13 +608,8 @@
         logger.info("Prepping "+outfile)
         logger.info("Original file "+infile)
         logger.info("Using interferometric template "+template)
-<<<<<<< HEAD
-        
-        if not self._dry_run:
-=======
 
         if (not self._dry_run) and casa_enabled:
->>>>>>> 1b632d4a
             cfr.prep_sd_for_feather(
                 sdfile_in=indir+infile,
                 sdfile_out=outdir+outfile,
@@ -713,13 +680,8 @@
         logger.info("Making weight file "+outfile)
         logger.info("Based off of primary beam file "+infile)
         logger.info("Measuring noise from file "+image_file)
-<<<<<<< HEAD
-                        
-        if not self._dry_run:
-=======
 
         if (not self._dry_run) and casa_enabled:
->>>>>>> 1b632d4a
             cmr.generate_weight_file(
                 image_file = indir+image_file,
                 input_file = indir+infile,
@@ -779,13 +741,8 @@
         logger.info("Using cmr.generate_weight_file.")
         logger.info("Making weight file "+outfile)
         logger.info("Measuring noise from file "+image_file)
-<<<<<<< HEAD
-            
-        if not self._dry_run:
-=======
 
         if (not self._dry_run) and casa_enabled:
->>>>>>> 1b632d4a
             cmr.generate_weight_file(
                 image_file = indir+image_file,
                 input_value = 1.0,
@@ -887,13 +844,8 @@
                     overwrite=True)
 
         else:
-<<<<<<< HEAD
-            
-            if not self._dry_run:
-=======
 
             if (not self._dry_run) and casa_enabled:
->>>>>>> 1b632d4a
                 cfr.feather_two_cubes(
                     interf_file=indir+interf_file,
                     sd_file=indir+sd_file,
@@ -925,15 +877,9 @@
 
                 logger.info("Copying from "+interf_weight_file)
                 logger.info("Copying to "+out_weight_file)
-<<<<<<< HEAD
-                if not self._dry_run:
-                    ccr.copy_dropdeg(infile=indir+interf_weight_file, 
-                                     outfile=outdir+out_weight_file, 
-=======
                 if (not self._dry_run) and casa_enabled:
                     ccr.copy_dropdeg(infile=indir+interf_weight_file,
                                      outfile=outdir+out_weight_file,
->>>>>>> 1b632d4a
                                      overwrite=True)
         return()
 
@@ -991,13 +937,8 @@
 
         logger.info("Producing "+outfile+" using ccr.trim_cube.")
         logger.info("Trimming from original file "+infile)
-<<<<<<< HEAD
-        
-        if not self._dry_run:
-=======
 
         if (not self._dry_run) and casa_enabled:
->>>>>>> 1b632d4a
             ccr.trim_cube(
                 infile=indir+infile,
                 outfile=outdir+outfile,
@@ -1092,13 +1033,8 @@
         logger.info("Using ccr.convert_jytok")
         logger.info("Creating "+outfile)
         logger.info("Converting from original file "+infile)
-<<<<<<< HEAD
-        
-        if not self._dry_run:
-=======
 
         if (not self._dry_run) and casa_enabled:
->>>>>>> 1b632d4a
             ccr.convert_jytok(
                 infile=indir+infile,
                 outfile=outdir+outfile,
@@ -1187,13 +1123,8 @@
 
         logger.info("Writing from primary beam "+infile_pb)
         logger.info("Writing output primary beam "+outfile_pb)
-<<<<<<< HEAD
-        
-        if not self._dry_run:
-=======
 
         if (not self._dry_run) and casa_enabled:
->>>>>>> 1b632d4a
             ccr.export_and_cleanup(
                 infile=indir+infile_pb,
                 outfile=outdir+outfile_pb,
@@ -1364,13 +1295,8 @@
         dec_ctr = None
         delta_ra = None
         delta_dec = None
-<<<<<<< HEAD
-        
-        if not self._dry_run:
-=======
 
         if (not self._dry_run) and casa_enabled:
->>>>>>> 1b632d4a
             cmr.common_grid_for_mosaic(
                 infile_list = infile_list,
                 outfile_list = outfile_list,
