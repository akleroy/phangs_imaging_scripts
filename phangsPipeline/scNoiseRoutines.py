import logging

import numpy as np
import scipy.ndimage as nd
import scipy.ndimage.morphology as morph
import scipy.stats as ss
from scipy.signal import savgol_coeffs
import astropy.wcs as wcs
import astropy.units as u
from astropy.convolution import convolve, Gaussian2DKernel
from astropy.io import fits
from astropy.stats import mad_std
from spectral_cube import SpectralCube

from .pipelineVersion import tableversion, version

np.seterr(divide='ignore', invalid='ignore')

mad_to_std_fac = 1.482602218505602

logger = logging.getLogger(__name__)
logger.setLevel(logging.DEBUG)

def mad_zero_centered(data, mask=None):
    """
    Estimates the noise in a data set using the median absolute
    deviation. Assumes a normal distribution and that the data are
    centered on zero. Excludes any masked regions.

    Parameters:
    -----------

    data : np.array

        Array of data (floats)

    Keywords:
    ---------

    mask : np.bool

        Boolean array with True indicating where data can be used in
        the noise estimate. (i.e., True is noise). If none is supplied
        a trivial mask is estimated.

    """

    # TBD: Add input error checking

    # Select finite data and exclude not-a-number
    where_data_valid = np.logical_and(~np.isnan(data), np.isfinite(data))

    # Make a trivial mask (to simplify the code) if none has been supplied
    if mask is None:
        mask = np.isfinite(data)

    # Check that we have enough data to estimate the noise
    nData = mask.sum()
    if nData == 0:
        logger.info('No data in mask. Returning NaN.')
        return(np.nan)

    # Estimate the significance threshold likely associated with
    # false positives based on the size of the data.

    sig_false = ss.norm.isf(0.5 / nData)

    # Make a first estimate of the noise based on the negatives.

    data_lt_zero = np.logical_and(
        np.less(data, 0,
                where=where_data_valid,
                out=np.full(where_data_valid.shape,
                            False, dtype=bool)), mask)

    mad1 = mad_to_std_fac * np.abs(np.median(data[data_lt_zero]))

    # Make a second estimate now including the positives less than
    # the false-positive threshold.

    data_lt_mad1 = np.logical_and(
        np.less(data, (sig_false * mad1),
                where=where_data_valid,
                out=np.full(where_data_valid.shape,
                            False, dtype=bool)), mask)
    mad2 = mad_to_std_fac * np.abs(np.median(np.abs(data[data_lt_mad1])))

    # Return this second estimate

    return(mad2)

def noise_cube(data, mask=None,
               nThresh=30, iterations=1,
               do_map=True, do_spec=True,
               box=None, spec_box=None,
               bandpass_smooth_window=None,
               bandpass_smooth_order=3,
               oversample_boundary=False):

    """

    Makes an empirical estimate of the noise in a cube assuming that
    it is normally distributed about zero. Treats the spatial and
    spectral dimensions as separable.

    Parameters:
    -----------

    data : np.array
        Array of data (floats)

    Keywords:
    ---------

    mask : np.bool

        Boolean array with False indicating where data can be
        used in the noise estimate. (i.e., True is signal)

    do_map : np.bool

        Estimate spatial variations in the noise. Default is True. If
        set to False, all locations in a plane have the same noise
        estimate.

    do_spec : np.bool

        Estimate spectral variations in the noise. Default is True. If
        set to False, all channels in a spectrum have the same noise
        estimate.

    box : int

        Spatial size of the box over which noise is calculated in
        pixels.  Default: no box, every pixel gets its own noise
        estimte.

    spec_box : int

        Spectral size of the box overwhich the noise is calculated.
        Default: no box, each channel gets its own noise estimate.

    nThresh : int
        Minimum number of data to be used in an individual noise estimate.

    iterations : int
        Number of times to iterate the noise solution to force Gaussian
        statistics.  Default: no iterations.

    bandpass_smooth_window : int
        Number of channels used in bandpass smoothing kernel.  Defaults to
        nChan / 4 where nChan number of channels.  Set to zero to suppress
        smoothing. Uses Savitzky-Golay smoothing

    bandpass_smooth_order : int
        Polynomial order used in smoothing kernel.  Defaults to 3.

    """

    # TBD: add error checking

    # Create a mask that identifies voxels to be fitting the noise

    noisemask = np.isfinite(data)
    if mask is not None:
        noisemask[mask] = False

    # Default the spatial step size to individual pixels

    step = 1
    halfbox = step // 2

    # If the user has supplied a spatial box size, recast this into a
    # step size that critically samples the box and a halfbox size
    # used for convenience.

    if box is not None:
        step = np.floor(box/2.5).astype(np.int)
        halfbox = int(box // 2)

    # Include all pixels adjacent to the spatial
    # boundary of the data as set by NaNs
    boundary = np.all(np.isnan(data), axis=0)

    if oversample_boundary:
        struct = nd.generate_binary_structure(2, 1)
        struct = nd.iterate_structure(struct, halfbox)
        rind = np.logical_xor(nd.binary_dilation(boundary, struct),
                              boundary)
        extray, extrax = np.where(rind)
    else:
        extray, extrax = None, None

    # If the user has supplied a spectral box size, use this to
    # calculate a spectral step size.

    if spec_box is not None:
        spec_step = np.floor(spec_box / 2).astype(np.int)
        boxv = int(spec_box // 2)
    else:
        boxv = 0

    # Default the bandpass smoothing window

    if bandpass_smooth_window is None:
        bandpass_smooth_window = 2 * (data.shape[0] // 8) + 1

    # Initialize output to be used in the case of iterative
    # estimation.

    noise_cube_out = np.ones_like(data)

    # Iterate

    for ii in np.arange(iterations):

        if not do_map:

            # If spatial variations are turned off then estimate a
            # single value and fill the noise map with this value.

            noise_value = mad_zero_centered(data, mask=noisemask)
            noise_map = np.zeros(data.shape[1:]) + noise_value

        else:

            # Initialize map to be full of not-a-numbers
            noise_map = np.zeros(data.shape[1:]) + np.nan

            # Make a noise map

            xx = np.arange(data.shape[2])
            yy = np.arange(data.shape[1])

            # Sample starting at halfbox and stepping by step. In the
            # individual pixel limit this just samples every spectrum.

            xsamps = xx[halfbox::step]
            ysamps = yy[halfbox::step]
            xsampsf = (xsamps[np.newaxis,:]
                      * (np.ones_like(ysamps))[:,np.newaxis]).flatten()
            ysampsf = (ysamps[:,np.newaxis] * np.ones_like(xsamps)).flatten()

            for x, y in zip(xsampsf, ysampsf):
                # Extract a minicube and associated mask from the cube

                minicube = data[:, (y-halfbox):(y+halfbox+1),
                               (x-halfbox):(x+halfbox+1)]
                minicube_mask = noisemask[:, (y-halfbox):(y+halfbox+1),
                                             (x-halfbox):(x+halfbox+1)]

                # If we have enough data, fit a noise value for this entry

                if np.sum(minicube_mask) > nThresh:
                    noise_map[y, x] = mad_zero_centered(minicube,
                                                        mask=minicube_mask)

            if extrax is not None and extray is not None:
                for x, y in zip(extrax, extray):

                    minicube = data[:, (y-halfbox):(y+halfbox+1),
                                    (x-halfbox):(x+halfbox+1)]
                    minicube_mask = noisemask[:, (y-halfbox):(y+halfbox+1),
                                              (x-halfbox):(x+halfbox+1)]

                    if np.sum(minicube_mask) > nThresh:
                        noise_map[y, x] = mad_zero_centered(minicube,
                                                            mask=minicube_mask)

            noise_map[boundary] = np.nan

            # If we are using a box size greater than an individual pixel
            # interpolate to fill in the noise map.

            if halfbox > 0:

                # Note the location of data, this is the location
                # where we want to fill in noise values.
                data_footprint = np.any(np.isfinite(data), axis=0)

                # Generate a smoothing kernel based on the box size.
                kernel = Gaussian2DKernel(box / np.sqrt(8 * np.log(2)))

                # Make a weight map to be used in the convolution, in
                # this weight map locations with measured values have
                # unity weight. This without measured values have zero
                # weight.

                # wt_map = np.isfinite(noise_map).astype(np.float)
                # wt_map[boundary] = np.nan
                # Take an average weighted by the kernel at each
                # location.
                # noise_map[np.isnan(noise_map)] = 0.0
                # y, x = np.where(np.isfinite(noise_map))
                # import scipy.interpolate as interp
                # func = interp.interp2d(x, y, noise_map[y, x], kind='cubic')

                noise_map = convolve(noise_map, kernel, boundary='extend')

                # yy, xx = np.indices(noise_map.shape)
                # noise_map_beta = interp.griddata((y, x), noise_map[y,x],
                #                                  (yy, xx), method='cubic')
                # noise_map_beta = func(yy, xx)
                # noise_map_beta[boundary] = np.nan
                # noise_map = noise_map_beta
                # wt_map = convolve(wt_map, kernel, boundary='extend')

                # noise_map /= wt_map

                # Set the noise map to not-a-number outside the data
                # footprint.

                noise_map[~data_footprint] = np.nan
        # Initialize spectrum

        noise_spec = np.zeros(data.shape[0]) + np.nan

        if not do_spec:

            # If spectral variations are turned off then assume that
            # the noise_map describes all channels of the cube. In
            # that case the spectrum is just a series of ones.

<<<<<<< HEAD
            noise_spec = np.ones(data.shape[0])
            
=======
            pass

>>>>>>> 63677e1f
        else:

            # Loop over channels

            zz = np.arange(data.shape[0])
            for z in zz:

                # Identify the range of channels to be considered
                # in this estimate.

                lowz = np.clip(z - boxv, 0, data.shape[0])
                hiz = np.clip(z + boxv + 1, 0, data.shape[0])

                # Extract a slab from the cube and normalize it by the
                # noise map. Now any measured noise variations are
                # relative to those in the noise map.

                slab = data[lowz:hiz, :, :] / noise_map[np.newaxis, :, :]
                slab_mask = noisemask[lowz:hiz, :, :]
                noise_spec[z] = mad_zero_centered(slab, mask=slab_mask)

            # Smooth the spectral variations in the noise.

            if bandpass_smooth_window > 0:

                # Initialize a Savitzky-Golay filter then run it over
                # the noise spectrum.

                kernel = savgol_coeffs(int(bandpass_smooth_window),
                                       int(bandpass_smooth_order))

                baddata = np.isnan(noise_spec)
                noise_spec = convolve(noise_spec, kernel,
                                      nan_treatment='interpolate',
                                      boundary='extend')
                noise_spec[baddata] = np.nan

                # Make sure that the noise spectrum is normalized by
                # setting the median to one.

                noise_spec /= np.nanmedian(noise_spec)

        # Combine the spatial and spectral variations into a
        # three-dimensional noise estimate.

        noise_cube = np.ones_like(data)
        noise_cube *= (noise_map[np.newaxis, :]
                       * noise_spec[:, np.newaxis, np.newaxis])

        if iterations == 1:
            return(noise_cube)
        else:

            # If iterating, normalize the data by the current noise
            # estimate and scale the current noise cube by the new
            # estimate.

            data = data / noise_cube
            noise_cube_out *= noise_cube


    # If iterating return the iterated noise cube.

    return(noise_cube_out)

def recipe_phangs_noise(
    incube=None,
    outfile=None,
    mask=None,
    noise_kwargs=None,
    return_spectral_cube=False,
    overwrite=False):
    """

    Wrap noise_cube with a set of preferred parameters for the
    PHANGS-ALMA CO work.

    Parameters:
    -----------

    cube : np.array

        Array of data (floats)

    Keywords:
    ---------

    mask : np.bool

        Boolean array with False indicating where data can be used in
        the noise estimate. (i.e., True is signal).

    """

    # &%&%&%&%&%&%&%&%&%&%&%&%&%&%&%&%&%&%&%&%&%&%&%&%&%&%&%&%
    # Error checking and work out inputs
    # &%&%&%&%&%&%&%&%&%&%&%&%&%&%&%&%&%&%&%&%&%&%&%&%&%&%&%&%


    if type(incube) is SpectralCube:
        cube = incube
    elif type(incube) == str:
        cube = SpectralCube.read(incube)
    else:
        logger.error("Input must be a SpectralCube object or a filename.")

    # Initialize an empty kwargs dictionary
    if noise_kwargs is None:
        noise_kwargs = {}

    # If no box is specified, default to one about two beams across
    if 'box' not in noise_kwargs:
        pixels_per_beam = cube.pixels_per_beam
        box = np.ceil(2.5 * pixels_per_beam**0.5)
        noise_kwargs['box'] = box

    # Default to an odd bandpass smothing window
    if 'bandpass_smooth_window' not in noise_kwargs:
        spectral_smooth = np.ceil(cube.shape[0] / 5) // 2 * 2 + 1
        noise_kwargs['bandpass_smooth_window'] = spectral_smooth

    if 'spec_box' not in noise_kwargs:
        noise_kwargs['spec_box'] = 5

    if 'iterations' not in noise_kwargs:
        noise_kwargs['iterations'] = 4

    # Require a valid cube input as a
    if mask is not None:
        if type(mask) is SpectralCube:
            noise_kwargs['mask'] = mask
        elif type(mask) == type("hello"):
            noise_kwargs['mask'] = SpectralCube.read(mask)
        else:
            logger.error("Mask must be a SpectralCube object or a filename or None.")

    # Fill in the mask if it hasn't already been filled in.
    if 'mask' not in noise_kwargs:

        # Check if a non-trivial signal mask is attached to the cube
        if (np.sum(cube.mask.include())
            < np.sum(np.isfinite(cube.filled_data[:].value))):
            noise_kwargs['mask'] = cube.mask.include()
        else:
            noise_kwargs['mask'] = None


    # &%&%&%&%&%&%&%&%&%&%&%&%&%&%&%&%&%&%&%&%&%&%&%&%&%&%&%&%
    # Run the noise estimate
    # &%&%&%&%&%&%&%&%&%&%&%&%&%&%&%&%&%&%&%&%&%&%&%&%&%&%&%&%

    data = cube.filled_data[:].value
    badmask = np.isnan(data)
    badmask = nd.binary_dilation(badmask,
                                 structure=nd.generate_binary_structure(3, 2))
    data[badmask] = np.nan
    rms = noise_cube(data,
                     **noise_kwargs)

    # &%&%&%&%&%&%&%&%&%&%&%&%&%&%&%&%&%&%&%&%&%&%&%&%&%&%&%&%
    # Write or return as requested
    # &%&%&%&%&%&%&%&%&%&%&%&%&%&%&%&%&%&%&%&%&%&%&%&%&%&%&%&%

    # In this case can avoid a recast
    if not return_spectral_cube and (outfile is None):
        return(rms)

    # Recast from numpy array to spectral cube
    header = cube.header
    datamin = np.nanmin(rms)
    datamax = np.nanmax(rms)
    if np.isfinite(datamin):
        header['DATAMIN'] = datamin
    if np.isfinite(datamax):
        header['DATAMAX'] = datamax
    header['COMMENT'] = 'Produced with PHANGS-ALMA pipeline version ' + version
    if tableversion:
        header['COMMENT'] = 'Galaxy properties from PHANGS sample table version ' + tableversion
    rms = SpectralCube(rms, wcs=cube.wcs, header=header,
                       meta={'BUNIT':cube.header['BUNIT']})

    # Write to disk, if desired
    if outfile is not None:
        rms.write(outfile, overwrite=overwrite)

    if return_spectral_cube:
        return(rms)
    else:
        return(rms.filled_data[:].value)
<|MERGE_RESOLUTION|>--- conflicted
+++ resolved
@@ -321,13 +321,8 @@
             # the noise_map describes all channels of the cube. In
             # that case the spectrum is just a series of ones.
 
-<<<<<<< HEAD
             noise_spec = np.ones(data.shape[0])
             
-=======
-            pass
-
->>>>>>> 63677e1f
         else:
 
             # Loop over channels
