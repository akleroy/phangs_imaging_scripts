#!/usr/bin/env python
#
"""
This "statsHandler" is a PHANGS-ALMA internal-use object and not
intended as a general part of the pipeline. It uses the general
handler infrastructure to loop over measurement sets and compile
statistics, which are then dumped to JSON files for further
analysis. Other users should feel free to adapt this to their uses,
but it's not essential or generally integrated.
"""

from __future__ import print_function
import os, sys, re, shutil
import json
import glob
import logging
import numpy as np
import scipy.ndimage.morphology as morph
import scipy.ndimage as nd

logger = logging.getLogger(__name__)
logger.setLevel(logging.DEBUG)

# Check casa environment by importing CASA-only packages
<<<<<<< HEAD
#try:
#    import taskinit
#    casa_enabled = True
#except ImportError:
#    casa_enabled = False
#
#if casa_enabled:
#    logger.debug('casa_enabled = True')
#else:
#    logger.debug('casa_enabled = False')
#    sys.path.append(os.path.dirname(os.path.abspath(__file__)))
#    sys.path.append(os.path.dirname(os.path.abspath(__file__))+os.sep+'phangsPipeline')



# adding phangsPipeline to sys.path and import packages
if ','.join(sys.path).count('phangsPipeline') == 0:
    try:
        for path_to_add in [os.path.dirname(os.path.abspath(__file__)), 
                            os.path.dirname(os.path.abspath(__file__))+os.sep+'phangsPipeline']:
            if not (path_to_add in sys.path):
                sys.path.append(path_to_add)
    except:
        pass

#print(sys.path)
from phangsPipeline import handlerTemplate
from phangsPipeline import handlerKeys
from phangsPipeline import utilsFilenames
from phangsPipeline import casaImagingRoutines as cir
=======
from .casa_check import is_casa_installed
casa_enabled = is_casa_installed()

from . import handlerTemplate
from . import handlerKeys
from . import utilsFilenames
from . import casaImagingRoutines as cir

>>>>>>> 0b06a0d3


class StatsHandler(handlerTemplate.HandlerTemplate):
    """
    Make handler for statistics.
    """

    ############
    # __init__ #
    ############

    def __init__(
        self,
        key_handler = None,
        dry_run = False,
        ):

        # inherit template class
<<<<<<< HEAD
        handlerTemplate.HandlerTemplate.__init__(self, 
                                                 key_handler = key_handler, 
                                                 dry_run = dry_run)
    
=======
        handlerTemplate.HandlerTemplate.__init__(self,
                                                 key_handler = key_handler,
                                                 dry_run = dry_run)

>>>>>>> 0b06a0d3
    def go(
        self,
        outfile_singlescale='stats_singlesale.json',
        outfile_multiscale='stats_multiscale.json',
        ):
        """main function to execute.
        """
        ms_dict = {}
        ss_dict = {}
        for this_target, this_product, this_config in \
            self.looper(do_targets=True, do_products=True, do_configs=True, just_interf=True):
            #
            this_ms_dict = self.recipe_residual_regression(
                target=this_target,
                product=this_product,
                config=this_config,
                casaext='_multiscale',
                )
            if this_ms_dict is not None:
                ms_dict[this_ms_dict['cubename']] = this_ms_dict

            #
            this_ss_dict = self.recipe_residual_regression(
                target=this_target,
                product=this_product,
                config=this_config,
                casaext='_singlescale',
                )
            if this_ss_dict is not None:
                ss_dict[this_ss_dict['cubename']] = this_ss_dict

        # Convert to a table and write to disk
        with open('stats_multiscale.json', 'w') as fout:
            json.dump(ms_dict , fout)
        with open(r"stats_multiscale.json", "r") as read_file:
            test = json.load(read_file)
            print(test)

        # Convert to a table and write to disk
        with open('stats_singlescale.json', 'w') as fout:
            json.dump(ss_dict , fout)
        with open(r"stats_singlescale.json", "r") as read_file:
            test = json.load(read_file)
            print(test)

    def _fname_dict(
        self,
        product,
        imagename,
        ):
        """define file name dict for analysis in this code.
        """
        fname_dict = {}
        is_line_product = product in self._kh.get_line_products()
        if is_line_product:
            fname_dict['root'] = imagename
            fname_dict['suffix'] = ''
            fname_dict['image'] = imagename+'.image'
            fname_dict['model'] = imagename+'.model'
            fname_dict['residual'] = imagename+'.residual'
            fname_dict['mask'] = imagename+'.mask'
            fname_dict['pb'] = imagename+'.pb'
            fname_dict['psf'] = imagename+'.psf'
            fname_dict['weight'] = imagename+'.weight'
            fname_dict['sumwt'] = imagename+'.sumwt'
        else:
            fname_dict['root'] = imagename
            fname_dict['suffix'] = '.tt0'
            fname_dict['image'] = imagename+'.image.tt0'
            fname_dict['model'] = imagename+'.model.tt0'
            fname_dict['residual'] = imagename+'.residual.tt0'
            fname_dict['mask'] = imagename+'.mask.tt0'
            fname_dict['pb'] = imagename+'.pb.tt0'
            fname_dict['psf'] = imagename+'.psf.tt0'
            fname_dict['weight'] = imagename+'.weight.tt0'
            fname_dict['sumwt'] = imagename+'.sumwt.tt0'
            fname_dict['alpha'] = imagename+'.alpha'
            fname_dict['beta'] = imagename+'.beta'
        return fname_dict


    def recipe_residual_regression(
        self,
        target=None,
        product=None,
        config=None,
        casaext='',
        ):
        """recipe to make clean residual regression for one target.
        """
        if target is None:
            raise Exception('Please input a target!')
        if product is None:
            raise Exception('Please input a product!')
        if config is None:
            raise Exception('Please input a config!')
        #
        logger.info('------------------------------------------------------------')
        logger.info('Processing target %s product %s config %s'%(target, product, config))
        logger.info('------------------------------------------------------------')
        #
        image_root = utilsFilenames.get_cube_filename(\
            target=target, product=product, config=config,
            ext=None, casa=True, casaext=casaext)
        #
        fname_dict = self._fname_dict(\
            product = product,
            imagename = image_root)
        #
        image_file = fname_dict['image']
        residual_file = fname_dict['residual']
        mask_file = fname_dict['mask']
        #
        target_whole_name = self._kh.get_mosaic_target_for_parts(target)
        if target_whole_name is None:
            target_whole_name = target
        #
        imaging_dir = self._kh.get_imaging_dir_for_target(target_whole_name, changeto=False)
        #
        image_file = os.path.join(imaging_dir, image_file)
        residual_file = os.path.join(imaging_dir, residual_file)
        mask_file = os.path.join(imaging_dir, mask_file)
        #

        stat_dict = self.task_residual_regression(
            image_file=image_file,
            residual_file=residual_file,
            mask_file=mask_file)
        if stat_dict is None:
            return(stat_dict)

        stat_dict['target'] = target
        stat_dict['product'] = product
        stat_dict['config'] = config

        return(stat_dict)

    def task_residual_regression(
        self,
        image_file,
        residual_file,
        mask_file,
        ):
        """calculates the clean residual statistics
        """
        logger.info('image    : %r'%(image_file))
        logger.info('residual : %r'%(residual_file))
        logger.info('mask     : %r'%(mask_file))

        stat_dict = cir.calc_residual_statistics(
            resid_name=residual_file,mask_name=mask_file)

        return(stat_dict)



########
# main #
########
if __name__ == '__main__':

    master_key = 'keys/master_key.txt'
    #master_key = '/Users/dzliu/Work/AlmaPhangs/Works/20200630_PHANGS_ALMA_clean_records/test_phangs_working_dir/keys/master_key.txt'
    if not os.path.isfile(master_key):
        if sys.version_info.major <= 2:
            master_key = raw_input("Please input your master key file path: ")
        else:
            master_key = input("Please input your master key file path: ")

    if master_key.find("'") >= 0:
        master_key = master_key.replace("'", "")
    if master_key.find('"') >= 0:
        master_key = master_key.replace('"', '')

    if not os.path.isfile(master_key):
        raise Exception('Error! Input master key file does not exist: %r'%(master_key))

    this_key_handler = handlerKeys.KeyHandler(master_key = master_key)
    this_handler = StatsHandler(key_handler = this_key_handler)
    this_handler.set_line_products(only=['co21'])
    this_handler.set_no_cont_products(True)
    this_handler.go()







<|MERGE_RESOLUTION|>--- conflicted
+++ resolved
@@ -22,38 +22,6 @@
 logger.setLevel(logging.DEBUG)
 
 # Check casa environment by importing CASA-only packages
-<<<<<<< HEAD
-#try:
-#    import taskinit
-#    casa_enabled = True
-#except ImportError:
-#    casa_enabled = False
-#
-#if casa_enabled:
-#    logger.debug('casa_enabled = True')
-#else:
-#    logger.debug('casa_enabled = False')
-#    sys.path.append(os.path.dirname(os.path.abspath(__file__)))
-#    sys.path.append(os.path.dirname(os.path.abspath(__file__))+os.sep+'phangsPipeline')
-
-
-
-# adding phangsPipeline to sys.path and import packages
-if ','.join(sys.path).count('phangsPipeline') == 0:
-    try:
-        for path_to_add in [os.path.dirname(os.path.abspath(__file__)), 
-                            os.path.dirname(os.path.abspath(__file__))+os.sep+'phangsPipeline']:
-            if not (path_to_add in sys.path):
-                sys.path.append(path_to_add)
-    except:
-        pass
-
-#print(sys.path)
-from phangsPipeline import handlerTemplate
-from phangsPipeline import handlerKeys
-from phangsPipeline import utilsFilenames
-from phangsPipeline import casaImagingRoutines as cir
-=======
 from .casa_check import is_casa_installed
 casa_enabled = is_casa_installed()
 
@@ -62,8 +30,6 @@
 from . import utilsFilenames
 from . import casaImagingRoutines as cir
 
->>>>>>> 0b06a0d3
-
 
 class StatsHandler(handlerTemplate.HandlerTemplate):
     """
@@ -81,17 +47,10 @@
         ):
 
         # inherit template class
-<<<<<<< HEAD
-        handlerTemplate.HandlerTemplate.__init__(self, 
-                                                 key_handler = key_handler, 
-                                                 dry_run = dry_run)
-    
-=======
         handlerTemplate.HandlerTemplate.__init__(self,
                                                  key_handler = key_handler,
                                                  dry_run = dry_run)
 
->>>>>>> 0b06a0d3
     def go(
         self,
         outfile_singlescale='stats_singlesale.json',
