"""
Standalone routines to analyze and manipulate visibilities.
"""

# 20200226: introduced os.mkdir(outfile+'.touch') os.rmdir(outfile+'.touch')
# 20200226: to make sure we can handle sudden system break.

import os
import shutil
import inspect
import glob
import logging

import numpy as np
from scipy.ndimage import label

# Analysis utilities
import analysisUtils as au

# Pipeline versioning
from .pipelineVersion import version as pipeVer

# CASA stuff
from . import casaStuff

# Spectral lines
from . import utilsLines as lines

logger = logging.getLogger(__name__)
logger.setLevel(logging.DEBUG)

# Physical constants
sol_kms = 2.99792458e5


##########################################
# Split, copy, combine measurement sets. #
##########################################


def copy_ms(infile=None, outfile=None, use_symlink=True, overwrite=False):
    """
    Copy a measurement set, optionally using symlink instead of
    actually copying.
    """

    # Check inputs

    if infile is None:
        logging.error("Please specify infile.")
        raise Exception("Please specify infile.")

    if outfile is None:
        logging.error("Please specify outfile.")
        raise Exception("Please specify outfile.")

    if not os.path.isdir(infile):
        logger.error(
            'Error! The input uv data measurement set "'+infile +
            '"does not exist!')
        raise Exception(
            'Error! The input uv data measurement set "'+infile +
            '"does not exist!')

    # Check for presence of existing outfile and abort if it is found
    # without overwrite permission.

    if os.path.isdir(outfile) and not os.path.isdir(outfile+'.touch'):
        if not overwrite:
            logger.warning(
                'Found existing data "'+outfile+'", will not overwrite.')
            return()

    # Delete existing output data.

    for suffix in ['', '.flagversions', '.touch']:
        if os.path.islink(outfile+suffix):
            os.unlink(outfile+suffix)
            logger.debug('os.unlink "'+outfile+'"')

        if os.path.isdir(outfile+suffix):
            shutil.rmtree(outfile+suffix)

    if use_symlink:

        # Make links

        if os.path.isdir(infile):
            os.symlink(infile, outfile)
            logger.debug(
                'os.symlink "'+infile+'", "'+outfile+'"')

        if os.path.isdir(infile+'.flagversions'):
            os.symlink(infile+'.flagversions', outfile+'.flagversions')
            logger.debug(
                'os.symlink "'+infile+'.flagversions'+'", "' +
                outfile+'.flagversions"')

        # Check

        if not os.path.islink(outfile):
            logger.error(
                'Failed to link the uv data to '+os.path.abspath(outfile)+'!')
            logger.error(
                'Please check your file system writing permission or '
                'system breaks.')
            raise Exception(
                'Failed to link the uv data to the imaging directory.')

        return()

    else:

        # Check existing output data

        has_existing_outfile = False
        if os.path.isdir(outfile) and not os.path.isdir(outfile+'.touch'):
            if not overwrite:
                has_existing_outfile = True

        # delete existing copied data if not overwriting

        if not has_existing_outfile:
            for suffix in ['', '.flagversions', '.touch']:
                if os.path.isdir(outfile+suffix):
                    shutil.rmtree(outfile+suffix)
                    logger.debug('shutil.rmtree "'+outfile+suffix+'"')

        # copy the data (.touch directory is a temporary flagpost)

        if not os.path.isdir(outfile+'.touch'):
            os.mkdir(outfile+'.touch')

        if os.path.isdir(infile):
            shutil.copytree(infile, outfile)
            logger.debug(
                'shutil.copytree "'+infile+'", "'+outfile+'"')

        if os.path.isdir(infile+'.flagversions'):
            shutil.copytree(infile+'.flagversions', outfile+'.flagversions')
            logger.debug(
                'shutil.copytree "'+infile+'.flagversions'+'", "' +
                outfile+'.flagversions'+'"')

        if os.path.isdir(outfile+'.touch'):
            os.rmdir(outfile+'.touch')

        # check copied_file, make sure copying was done

        if not os.path.isdir(outfile) or \
                os.path.isdir(outfile+'.touch'):
            logger.error(
                'Failed to copy the uv data to '+os.path.abspath(outfile)+'!')
            logger.error(
                'Please check your file system writing permission or '
                'system breaks.')
            raise Exception(
                'Failed to copy the uv data to the imaging directory.')

        return()

    return()


def split_science_targets(
        infile=None, outfile=None, field='', intent='OBSERVE_TARGET*',
        spw='', timebin='0s', do_statwt=False, overwrite=False):
    """
    Split science targets from the input ALMA measurement set to form
    a new, science-only measurement set. Optionally reweight the data
    using statwt.

    Relatively thin wrapper to split that smooths out some things like
    handling of flagversions and which data tables to use.

    Args:

    infile (str): The input measurement set data.

    outfile (str): The output measurement set data.

    field, spw, intent (str): The field, spw, intent used for selection.

    timebin: The time bin applied.

    overwrite (bool): Set to True to overwrite existing output
    data. The default is False, not overwriting anything.

    Inputs:

    infile: ALMA measurement set data folder.

    Outputs:

    outfile: ALMA measurement set data folder.

    """

    # Check inputs

    if infile is None:
        logging.error("Please specify infile.")
        raise Exception("Please specify infile.")

    if outfile is None:
        logging.error("Please specify outfile.")
        raise Exception("Please specify outfile.")

    if not os.path.isdir(infile):
        logger.error(
            'Error! The input uv data measurement set "'+infile +
            '"does not exist!')
        raise Exception(
            'Error! The input uv data measurement set "'+infile +
            '"does not exist!')

    # Check for presence of existing outfile and abort if it is found
    # without overwrite permission.

    if os.path.isdir(outfile) and not os.path.isdir(outfile+'.touch'):
        if not overwrite:
            logger.warning(
                'Found existing data "'+outfile+'", will not overwrite.')
            return()

    # Delete existing output data.

    for suffix in ['', '.flagversions', '.touch']:
        if os.path.islink(outfile+suffix):
            os.unlink(outfile+suffix)
            logger.debug('os.unlink "'+outfile+'"')

        if os.path.isdir(outfile+suffix):
            shutil.rmtree(outfile+suffix)

    logger.info("")
    logger.info("&%&%&%&%&%&%&%&%&%&%&%&%&%&%&%&%&%&%&%&%")
    logger.info("I will split out the data.")
    logger.info("&%&%&%&%&%&%&%&%&%&%&%&%&%&%&%&%&%&%&%&%")
    logger.info("")

    logger.info('Splitting from '+infile+' to '+outfile)

    # Verify the column to use. If present, we use the corrected
    # column. If not, then we use the data column.

    mytb = au.createCasaTool(casaStuff.tbtool)
    mytb.open(infile, nomodify = True)
    colnames = mytb.colnames()
    if 'CORRECTED_DATA' in colnames:
        logger.info("Data has a CORRECTED column. Will use that.")
        use_column = 'CORRECTED'
    else:
        logger.info("Data lacks a CORRECTED column. Will use DATA column.")
        use_column = 'DATA'
    mytb.close()

    logger.info('... intent: '+intent)
    logger.info('... field: '+field)
    logger.info('... spw: '+spw)

    if not os.path.isdir(outfile+'.touch'):
        # mark the beginning of our processing
        os.mkdir(outfile+'.touch')

    split_params = {
        'vis': infile, 'intent': intent, 'field': field, 'spw': spw,
        'datacolumn': use_column, 'outputvis': outfile,
        'keepflags': False, 'timebin': timebin}

    logger.info(
        "... running CASA "+'split(' +
        ', '.join("{!s}={!r}".format(
            k, split_params[k]) for k in split_params.keys()) +
        ')')

    casaStuff.split(**split_params)

    # Re-weight the data if desired.

    if do_statwt:
        logger.info("Using statwt to re-weight the data.")
        statwt_params = {'vis': outfile, 'datacolumn': 'DATA'}
        logger.info(
            "... running CASA "+'statwt(' +
            ', '.join("{!s}={!r}".format(
                k, statwt_params[k]) for k in statwt_params.keys())+')')
        casaStuff.statwt(**statwt_params)

    if os.path.isdir(outfile+'.touch'):
        # mark the end of our processing
        os.rmdir(outfile+'.touch')

    return()


def concat_ms(
        infile_list=None, outfile=None, freqtol='', dirtol='',
        copypointing=True, overwrite=False):
    """
    Concatenate a list of measurement sets into one measurement set. A
    thin wrapper to concat. Thin wrapper to concat. Might build out in
    the future.

    Args:
        infile_list (list or str): The input list of measurement sets.
        outfile (str): The output measurement set data with suffix ".ms".

    Inputs:
        infile: ALMA measurement set data folder.

    Outputs:
        outfile: ALMA measurement set data folder.

    """
    # Check inputs

    if infile_list is None:
        logging.error("Please specify infile_list.")
        raise Exception("Please specify infile_list.")

    if outfile is None:
        logging.error("Please specify outfile.")
        raise Exception("Please specify outfile.")

    # make sure the input infile_list is a list
    if np.isscalar(infile_list):
        infile_list = [infile_list]

    # check file existence
    for this_infile in infile_list:
        if not os.path.isdir(this_infile):
            logger.error(
                'Error! The input measurement set "'+this_infile +
                '" not found')
            raise Exception(
                'Error! The input measurement set "'+this_infile +
                '" not found')

    # Quit if output data are present and overwrite is off.
    if os.path.isdir(outfile) and not os.path.isdir(outfile+'.touch'):
        if not overwrite:
            logger.warning(
                'Found existing output data "'+outfile +
                '", will not overwrite it.')
            return()

    # if overwrite or no file present, then delete existing output data.
    for suffix in ['', '.flagversions', '.touch']:
        if os.path.isdir(outfile+suffix):
            shutil.rmtree(outfile+suffix)

    # Concatenate all of the relevant files
    concat_params = {
        'vis': infile_list, 'concatvis': outfile, 'copypointing': copypointing}
    if freqtol is not None and freqtol != '':
        concat_params['freqtol'] = freqtol
    if dirtol is not None and dirtol != '':
        concat_params['dirtol'] = dirtol
    logger.info(
        "... running CASA "+'concat(' +
        ', '.join("{!s}={!r}".format(
            k, concat_params[k]) for k in concat_params.keys()) +
        ')')

    if not os.path.isdir(outfile+'.touch'):
        os.mkdir(outfile+'.touch')  # mark the beginning of our processing

    casaStuff.concat(**concat_params)

    if os.path.isdir(outfile+'.touch'):
        os.rmdir(outfile+'.touch')  # mark the end of our processing

    return()


##########################
# Continuum subtraction. #
##########################


def contsub(
        infile=None, outfile=None, ranges_to_exclude=[], solint='int',
        fitorder=0, combine='', overwrite=False):
    """
    Carry out uv continuum subtraction on a measurement set. First
    figures out channels corresponding to spectral lines for a
    provided suite of bright lines.
    """

    # Error and file existence checking

    if infile is None:
        logging.error("Please specify infile.")
        raise Exception("Please specify infile.")

    if outfile is None:
        outfile = infile+'.contsub'

    if not os.path.isdir(infile):
        logger.error(
            'The input uv data measurement set "'+infile+'"does not exist.')
        return()

    # check existing output data in the imaging directory
    if (os.path.isdir(infile+'.contsub') and
            not os.path.isdir(infile+'.contsub'+'.touch')):
        if not overwrite:
            logger.warning(
                'Found existing output data "'+infile+'.contsub' +
                '", will not overwrite it.')
            return
    if os.path.isdir(infile+'.contsub'):
        shutil.rmtree(infile+'.contsub')
    if os.path.isdir(infile+'.contsub'+'.touch'):
        shutil.rmtree(infile+'.contsub'+'.touch')

    # Figure out which channels to exclude from the fit.

    # find_spw_channels_for_lines

    spw_flagging_string = spw_string_for_freq_ranges(
        infile=infile, freq_ranges_ghz=ranges_to_exclude,
        # fail_on_empty=True)
        )

    # <JS> Not sure why one would want fail_on_empty=True here...
    # <JS> Entirely masked SPWs should be allowed especially if combine="spw".
    # <JS> Commented out for now.

    # if spw_flagging_string is None:
    #     logger.error(
    #         "All data are masked in at least one spectral window. Returning")
    #     return()

    # uvcontsub, this outputs infile+'.contsub'

    uvcontsub_params = {
        'vis': infile,
        'fitspw': spw_flagging_string,
        'excludechans': True,
        'combine': combine,
        'fitorder': fitorder,
        'solint': solint,
        'want_cont': False}
    logger.info(
        "... running CASA "+'uvcontsub(' +
        ', '.join("{!s}={!r}".format(
            k, uvcontsub_params[k]) for k in uvcontsub_params.keys()) +
        ')')

    if not os.path.isdir(infile+'.contsub'+'.touch'):
        # mark the beginning of our processing
        os.mkdir(infile+'.contsub'+'.touch')

    casaStuff.uvcontsub(**uvcontsub_params)

    if os.path.isdir(infile+'.contsub'+'.touch'):
        # mark the end of our processing
        os.rmdir(infile+'.contsub'+'.touch')

    # Could manipulate outfile names here.

    return()


##########################################################
# Interface between spectral lines and spectral windows. #
##########################################################


def find_spws_for_line(
        infile=None, line=None, restfreq_ghz=None,
        vsys_kms=None, vwidth_kms=None, vlow_kms=None, vhigh_kms=None,
        max_chanwidth_kms=None,
        require_data=False, require_full_line_coverage=False,
        exit_on_error=True, as_list=False):
    """
    List the spectral windows in the input ms data that contains the
    input line, given the line velocity (vsys_kms) and line width
    (vwidth_kms), which are in units of km/s. Defaults to rest frequency
    (with vsys_kms = 0.0 and vwidth_kms = 0.0).
    """

    # Check inputs

    if infile is None:
        logging.error("Please specify infile.")
        raise Exception("Please specify infile.")

    # Verify file existence

    if not os.path.isdir(infile):
        logger.error(
            'Error! The input uv data measurement set "'+infile +
            '"does not exist!')
        raise Exception(
            'Error! The input uv data measurement set "'+infile +
            '"does not exist!')

    # Get the line name and rest-frame frequency in the line_list
    # module for the input line

    if restfreq_ghz is None:
        if line is None:
            logging.error(
                "Specify a line name or provide a rest frequency in GHz.")
            raise Exception("No rest frequency specified.")
        restfreq_ghz = (
            lines.get_line_name_and_frequency(line, exit_on_error=True))[1]

    # Work out the frequencies at the line edes.

    line_low_ghz, line_high_ghz = lines.get_ghz_range_for_line(
        restfreq_ghz=restfreq_ghz,
        vsys_kms=vsys_kms, vwidth_kms=vwidth_kms,
        vlow_kms=vlow_kms, vhigh_kms=vhigh_kms)
    logger.debug(
        "... line: %s, line freq: %.6f - %.6f, rest-freq: %.6f" %
        (line, line_low_ghz, line_high_ghz, restfreq_ghz))

    # If channel width restrictions are in place, calculate the
    # implied channel width requirement in GHz.

    if max_chanwidth_kms is not None:

        # line_freq_ghz = (line_low_ghz+line_high_ghz)*0.5

        # Using RADIO convention for velocities:

        max_chanwidth_ghz = restfreq_ghz*max_chanwidth_kms/sol_kms

        # using the high-z convention used to be this (delete eventually)
        # max_chanwidth_ghz = line_freq_ghz*max_chanwidth_kms/sol_kms

        logger.debug(
            "... max_chanwidth_kms: %.3f, max_chanwidth_ghz: %.6f" %
            (max_chanwidth_kms, max_chanwidth_ghz))

    else:

        max_chanwidth_ghz = None

    # Work out which spectral windows contain the line by looping over
    # SPWs one at a time.

    spw_list = []
    spw_lowest_ghz = None
    spw_highest_ghz = None

    logger.debug("... vm = au.ValueMapping(infile) ...")
    vm = au.ValueMapping(infile)
    logger.debug("... vm = au.ValueMapping(infile) done")

    for this_spw in vm.spwInfo.keys():

        spw_high_ghz = np.max(vm.spwInfo[this_spw]['edgeChannels'])/1e9
        spw_low_ghz = np.min(vm.spwInfo[this_spw]['edgeChannels'])/1e9
        logger.debug(
            "... spw: %s, freq: %.6f - %.6f GHz" %
            (this_spw, spw_low_ghz, spw_high_ghz))

        if spw_high_ghz < line_low_ghz:
            continue

        if spw_low_ghz > line_high_ghz:
            continue

        if max_chanwidth_ghz is not None:
            spw_chanwidth_ghz = abs(vm.spwInfo[this_spw]['chanWidth'])/1e9
            if spw_chanwidth_ghz > max_chanwidth_ghz:
                continue

        if require_data:
            if len(vm.scansForSpw[this_spw]) == 0:
                continue

        if require_full_line_coverage and not (
                spw_high_ghz > line_high_ghz and spw_low_ghz < line_low_ghz):
            continue

        spw_list.append(this_spw)

        if spw_lowest_ghz is None:
            spw_lowest_ghz = spw_low_ghz
        else:
            spw_lowest_ghz = min(spw_lowest_ghz, spw_low_ghz)

        if spw_highest_ghz is None:
            spw_highest_ghz = spw_high_ghz
        else:
            spw_highest_ghz = max(spw_highest_ghz, spw_high_ghz)

    # If we don't find the line in this data set, issue a warning and
    # return.

    if len(spw_list) == 0:

        logger.warning('No spectral windows contain the input line.')
        spw_list = []
<<<<<<< HEAD
        spw_list_string = None  # can't be '', that selects all
=======
        spw_list_string = None # can't be '', that selects all

        if as_list:
            return (spw_list)
        else:
            return (spw_list_string)
>>>>>>> f9068082

    else:

        # sort and remove duplicates
        spw_list = sorted(list(set(spw_list)))

        # make spw_list_string appropriate for use in selection
        spw_list_string = ','.join(np.array(spw_list).astype(str))

<<<<<<< HEAD
    # <JS> The lines below are not doing what they are supposed to do.
    # <JS> I have commented them out and then repurposed the
    # <JS> 'require_full_line_coverage' parameter to check for *individual*
    # <JS> SPWs that fully cover the line frequency range

    # # check if the spws in this measurement set completely covers
    # # the given line frequency range
    # if not (spw_lowest_ghz <= line_low_ghz and
    #         spw_highest_ghz >= line_high_ghz):
    #     logger.warning(
    #         'The spectral windows in this ms "%s" (%.6f -- %.6f) '
    #         'doesn't cover the full "%s" line frequency range (%.6f -- %.6f)'
    #         '.' % (
    #             infile, spw_lowest_ghz, spw_highest_ghz,
    #             line, line_low_ghz, line_high_ghz))
    #     if require_full_line_coverage:
    #         spw_list = []
    #         spw_list_string = None  # can't be '', that selects all
=======
    # check if the spws in this measurement set completely covers the given line frequency range
    if not (spw_lowest_ghz <= line_low_ghz and spw_highest_ghz >= line_high_ghz) and spw_list_string is not None:
        logger.warning('The spectral windows in this measurement set "%s" (%.6f -- %.6f) does not cover the full "%s" line frequency range (%.6f -- %.6f).'%(\
                        infile, spw_lowest_ghz, spw_highest_ghz, line, line_low_ghz, line_high_ghz))
        if require_full_line_coverage:
            spw_list = []
            spw_list_string = None # can't be '', that selects all
>>>>>>> f9068082

    # return
    if as_list:
        return(spw_list)
    else:
        return(spw_list_string)


def find_spws_for_science(
        infile=None, require_data=False, exit_on_error=True, as_list=False):
    """
    List all spectral windows that we judge likely to be used for
    science. Mostly wraps analysisUtils rather than reinventing the
    wheel.
    """

    # Check inputs

    if infile is None:
        logging.error("Please specify infile.")
        raise Exception("Please specify infile.")

    # Verify file existence

    if not os.path.isdir(infile):
        logger.error(
            'Error! The input uv data measurement set "'+infile +
            '"does not exist!')
        raise Exception(
            'Error! The input uv data measurement set "'+infile +
            '"does not exist!')

    # Call the analysisUtil version.

    spw_string = au.getScienceSpws(
        infile, intent='OBSERVE_TARGET*')
    if spw_string is None or len(spw_string) == 0:
        spw_string = au.getScienceSpws(
            infile, intent='OBSERVE_TARGET#ON_SOURCE')

    spw_list = []
    for this_spw_string in spw_string.split(','):
        spw_list.append(int(this_spw_string))

    # Shouldn't get here, I think, because of the analysisUtils logic

    if require_data:
        vm = au.ValueMapping(infile)

        for spw in spw_list:
            if len(vm.scansForSpw[spw]) == 0:
                spw_list.remove(spw)
    # Return

    if len(spw_list) == 0:
        logger.warning('No science spectral windows found.')
        spw_list_string = None  # can't be '', that selects all
    else:

        # sort and remove duplicates
        spw_list = sorted(list(set(spw_list)))

        # make spw_list_string appropriate for use in selection
        spw_list_string = ','.join(np.array(spw_list).astype(str))

    if as_list:
        return(spw_list)
    else:
        return(spw_list_string)


def spw_string_for_freq_ranges(
        infile=None, freq_ranges_ghz=[], just_spw=[],
        complement=False, fail_on_empty=False):
    """
    Given an input measurement set, return the spectral
    List the spectral window and channels corresponding to the input
    lines in the input ms data.  Galaxy system velocity (vsys) and
    velocity width (vwidth) in units of km/s are needed.
    """

    # Check file existence

    if infile is None:
        logging.error("Please specify an input file.")
        raise Exception("Please specify an input file.")

    if not os.path.isdir(infile):
        logger.error(
            'The input measurement set "'+infile+'"does not exist.')
        raise Exception(
            'The input measurement set "'+infile+'"does not exist.')

    # Make sure that we have a list

    if not isinstance(freq_ranges_ghz, list):
        freq_ranges_ghz = [freq_ranges_ghz]

    if not isinstance(just_spw, list):
        just_spw = [just_spw]

    vm = au.ValueMapping(infile)

    # Loop over spectral windows
    spw_flagging_string = ''
    first_string = True
    for this_spw in vm.spwInfo:

        if len(just_spw) > 0:
            if this_spw not in just_spw:
                continue

        freq_axis = vm.spwInfo[this_spw]['chanFreqs']
        half_chan = abs(freq_axis[1]-freq_axis[0])*0.5
        chan_axis = np.arange(len(freq_axis))
        mask_axis = np.zeros_like(chan_axis, dtype='bool')

        for this_freq_range in freq_ranges_ghz:

            low_freq_hz = this_freq_range[0]*1e9
            high_freq_hz = this_freq_range[1]*1e9

            ind = (
                ((freq_axis-half_chan) >= low_freq_hz) *
                ((freq_axis+half_chan) <= high_freq_hz))
            mask_axis[ind] = True

        if complement:
            mask_axis = np.invert(mask_axis)

        if fail_on_empty:
            if np.sum(np.invert(mask_axis)) == 0:
                return(None)

        regions = (label(mask_axis))[0]
        max_reg = np.max(regions)
        for ii in range(1, max_reg+1):
            this_mask = (regions == ii)
            low_chan = np.min(chan_axis[this_mask])
            high_chan = np.max(chan_axis[this_mask])
            this_spw_string = (
                str(this_spw)+':'+str(low_chan)+'~'+str(high_chan))
            if first_string:
                spw_flagging_string += this_spw_string
                first_string = False
            else:
                spw_flagging_string += ','+this_spw_string

    logger.info("... returning SPW selection string:")
    logger.info(spw_flagging_string)

    return(spw_flagging_string)


def compute_common_chanwidth(
        infile_list=None, line=None,
        vsys_kms=None, vwidth_kms=None, vlow_kms=None, vhigh_kms=None,
        require_full_line_coverage=False):
    """
    Calculates the coarsest channel width among all spectral windows
    in the input measurement set that contain the input line.

    Args:

    Returns:

    """

    if infile_list is None:
        logging.error(
            "Please specify one or more input files via infile_list.")
        Exception(
            "Please specify one or more input files via infile_list.")

    if np.isscalar(infile_list):
        infile_list = [infile_list]

    # Get the line name and line center rest-frame frequency
    # in the line_list module for the input line
    line_name, restfreq_ghz = lines.get_line_name_and_frequency(
        line, exit_on_error=True)

    # Work out the frequencies at the line edes and central frequency
    line_low_ghz, line_high_ghz = lines.get_ghz_range_for_line(
        line=line_name, vsys_kms=vsys_kms, vwidth_kms=vwidth_kms,
        vlow_kms=vlow_kms, vhigh_kms=vhigh_kms)

    line_freq_ghz = (line_high_ghz+line_low_ghz)/2.0

    coarsest_channel = None
    for this_infile in infile_list:
        # Find spws for line
        spw_list_string = find_spws_for_line(
            this_infile, line, vsys_kms=vsys_kms, vwidth_kms=vwidth_kms,
            require_full_line_coverage=require_full_line_coverage)

        chan_widths_hz = au.getChanWidths(this_infile, spw_list_string)

        # Convert to km/s and return
        for this_chan_width_hz in chan_widths_hz:

            # Using RADIO convention for velocities:
            chan_width_kms = abs(
                this_chan_width_hz / (line_freq_ghz*1e9)*sol_kms)
            if coarsest_channel is None:
                coarsest_channel = chan_width_kms
            else:
                if chan_width_kms > coarsest_channel:
                    coarsest_channel = chan_width_kms

    return(coarsest_channel)


#######################################################
# Extract a single-line, common grid measurement set. #
#######################################################


def batch_extract_line(
        infile_list=[], outfile=None,
        target_chan_kms=None, restfreq_ghz=None, line=None,
        vsys_kms=None, vwidth_kms=None, vlow_kms=None, vhigh_kms=None,
        method='regrid_then_rebin', exact=False, freqtol='',
        clear_pointing=True, require_full_line_coverage=False,
        overwrite=False):
    """
    Run a batch line extraction.
    """

    # Check that we have an output file defined.

    if outfile is None:
        logging.error("Please specify an output file.")
        raise Exception("Please specify an output file.")

    # Check existence of output data and abort if found and overwrite is off

    if os.path.isdir(outfile) and not os.path.isdir(outfile+'.touch'):
        if not overwrite:
            logger.warning(
                '... found existing output data "'+outfile +
                '", will not overwrite it.')
            return()

    # Else, clear all previous files and temporary files

    for suffix in ['', '.flagversions', '.touch', '.temp*']:
        for temp_outfile in glob.glob(outfile+suffix):
            if os.path.isdir(temp_outfile):
                logger.debug('... shutil.rmtree(%r)' % (temp_outfile))
                shutil.rmtree(temp_outfile)

    # Feed directly to generate an extraction scheme. This does a lot
    # of the error checking.

    schemes = suggest_extraction_scheme(
        infile_list=infile_list, target_chan_kms=target_chan_kms,
        method=method, exact=exact, restfreq_ghz=restfreq_ghz, line=line,
        vsys_kms=vsys_kms, vwidth_kms=vwidth_kms,
        vlow_kms=vlow_kms, vhigh_kms=vhigh_kms,
        require_full_line_coverage=require_full_line_coverage)
    for this_infile in schemes.keys():
        logger.info(
            "For this line ({}), I will extract SPWs {} "
            "from infile {}".format(
                line, schemes[this_infile].keys(), this_infile))

    # Execute the extraction scheme
    split_file_list = []
    for this_infile in schemes.keys():

        for this_spw in schemes[this_infile].keys():
            this_scheme = schemes[this_infile][this_spw]

            # Specify output file and check for existence
            this_outfile = this_infile+'.temp_spw'+str(this_spw).strip()

            this_scheme['outfile'] = this_outfile
            this_scheme['overwrite'] = overwrite
            this_scheme['require_full_line_coverage'] = \
                require_full_line_coverage
            split_file_list.append(this_outfile)

            # Execute line extraction

            del this_scheme['chan_width_kms']
            del this_scheme['chan_width_ghz']
            extract_line(**this_scheme)

            # Deal with pointing table - testing shows it to be a
            # duplicate for each SPW here, so we remove all rows for
            # all SPWs except the first one.

            if clear_pointing:
                # This didn't work:
                # os.system('rm -rf '+this_outfile+'/POINTING')

                # This zaps the whole table:
                if os.path.exists(this_outfile+os.sep+'POINTING'):
                    au.clearPointingTable(this_outfile)
                else:
                    copy_pointing = False
                    #logger.debug('Warning! Failed to run au.clearPointingTable(%r)'%(this_outfile))

    # Concatenate and combine the output data sets

    concat_ms(
        infile_list=split_file_list, outfile=outfile, freqtol=freqtol,
        overwrite=overwrite, copypointing=(not clear_pointing))

    # Clean up, deleting intermediate files

    for this_file in split_file_list:
        shutil.rmtree(this_file)

    return()


def choose_common_res(
        vals=[], epsilon=1e-4):
    """
    Choose a common resolution given a list and an inflation
    parameter epsilon. Returns max*(1+epsilon).).
    """
    if len(vals) == 0:
        return(None)
    ra = np.array(np.abs(vals))
    common_res = np.max(ra)*(1.+epsilon)
    return(common_res)


def suggest_extraction_scheme(
        infile_list=[], target_chan_kms=None, restfreq_ghz=None, line=None,
        vsys_kms=None, vwidth_kms=None, vlow_kms=None, vhigh_kms=None,
        method='regrid_then_rebin', exact=False,
        require_full_line_coverage=False):
    """
    Recommend extraction parameters given an input list of files, a
    desired target channel width, and a preferred algorithm. Returns a
    dictionary suitable for putting into the extraction routine.
    """

    # Check inputs

    if infile_list is None:
        logging.error("Please specify a list of infiles.")
        raise Exception("Please specify a list of infiles.")

    # make sure the input infile_list is a list

    if np.isscalar(infile_list):
        infile_list = [infile_list]

    # Require a valid method choice

    valid_methods = [
        'regrid_then_rebin', 'rebin_then_regrid', 'just_regrid', 'just_rebin']
    if method.lower().strip() not in valid_methods:
        logger.error("Not a valid line extraction method - "+str(method))
        raise Exception("Please specify a valid line extraction method.")

    # Get the line name and rest-frame frequency in the line_list
    # module for the input line

    if restfreq_ghz is None:
        if line is None:
            logging.error(
                "Specify a line name or provide a rest frequency in GHz.")
            raise Exception("No rest frequency specified.")
        restfreq_ghz = (
            lines.get_line_name_and_frequency(line, exit_on_error=True))[1]

    # # Work out the frequencies at the line edes.
    # line_low_ghz, line_high_ghz = lines.get_ghz_range_for_line(
    #     restfreq_ghz=restfreq_ghz, vsys_kms=vsys_kms, vwidth_kms=vwidth_kms,
    #     vlow_kms=vlow_kms, vhigh_kms=vhigh_kms)
    # line_freq_ghz = 0.5*(line_low_ghz+line_high_ghz)

    # ----------------------------------------------------------------
    # Loop over infiles and spectral windows and record information
    # ----------------------------------------------------------------

    scheme = {}
    chan_width_list = []
    binfactor_list = []

    for this_infile in infile_list:

        vm = au.ValueMapping(this_infile)

        spw_list = find_spws_for_line(
            this_infile, restfreq_ghz=restfreq_ghz,
            vsys_kms=vsys_kms, vwidth_kms=vwidth_kms,
            vlow_kms=vlow_kms, vhigh_kms=vhigh_kms,
            require_data=True, as_list=True,
            require_full_line_coverage=require_full_line_coverage)

        scheme[this_infile] = {}

        for this_spw in spw_list:

            chan_width_ghz = np.abs(vm.spwInfo[this_spw]['chanWidth'])/1e9

            # Using RADIO convention:
            chan_width_kms = chan_width_ghz/restfreq_ghz * sol_kms
            # was using the old relative convention (can delete eventually)
            # chan_width_kms = chan_width_ghz/line_freq_ghz * sol_kms

            if chan_width_kms > target_chan_kms:
                logger.warning("Channel too big for SPW "+str(this_spw))
                continue

            chan_width_list.append(chan_width_kms)
            this_binfactor = int(np.floor(target_chan_kms/chan_width_kms))
            binfactor_list.append(this_binfactor)

            # Record basic file information
            scheme[this_infile][this_spw] = {}
            scheme[this_infile][this_spw]['infile'] = this_infile
            scheme[this_infile][this_spw]['spw'] = str(this_spw)

            # Record the line information
            scheme[this_infile][this_spw]['restfreq_ghz'] = restfreq_ghz
            scheme[this_infile][this_spw]['line'] = line
            scheme[this_infile][this_spw]['vlow_kms'] = vlow_kms
            scheme[this_infile][this_spw]['vhigh_kms'] = vhigh_kms
            scheme[this_infile][this_spw]['vsys_kms'] = vsys_kms
            scheme[this_infile][this_spw]['vwidth_kms'] = vwidth_kms

            # Record method information
            scheme[this_infile][this_spw]['method'] = method
            scheme[this_infile][this_spw]['binfactor'] = this_binfactor
            scheme[this_infile][this_spw]['target_chan_kms'] = None

            # Record channel width information
            scheme[this_infile][this_spw]['chan_width_kms'] = chan_width_kms
            scheme[this_infile][this_spw]['chan_width_ghz'] = chan_width_ghz

    # ----------------------------------------------------------------
    # Figure out the strategy
    # ----------------------------------------------------------------

    # ... for rebinning, just do the naive division of floor(target / current)
    if method == 'just_rebin':
        return(scheme)

    # ... for regridding, just regrid to the desired width
    elif method == 'just_regrid':
        for this_infile in scheme.keys():
            for this_spw in scheme[this_infile].keys():
                if exact:
                    scheme[this_infile][this_spw]['target_chan_kms'] = \
                        target_chan_kms
                else:
                    # Could revise this ... not positive of the correct choice
                    scheme[this_infile][this_spw]['target_chan_kms'] = \
                        target_chan_kms

    # ... for rebin-then-regrid, first rebin by the naive amount. Then
    # regrid either to the final value (if exact) or to a common
    # resolution determined by the actual channels and rebinnning.

    elif method == 'rebin_then_regrid':
        common_res = choose_common_res(
            vals=(np.array(chan_width_list) * np.array(binfactor_list)),
            epsilon=3e-4)
        for this_infile in scheme.keys():
            for this_spw in scheme[this_infile].keys():
                if exact:
                    scheme[this_infile][this_spw]['target_chan_kms'] = \
                        target_chan_kms
                else:
                    scheme[this_infile][this_spw]['target_chan_kms'] = \
                        common_res
                    # print("chan_width_list: ", chan_width_list)
                    # print("binfactor_list: ", binfactor_list)
                    # print("common res/target channel: ", common_res)

    # ... for regrid-then-rebin

    elif method == 'regrid_then_rebin':
        common_res = choose_common_res(
            vals=(np.array(chan_width_list) * np.array(binfactor_list)),
            epsilon=3e-4)
        for this_infile in scheme.keys():
            for this_spw in scheme[this_infile].keys():
                if exact:
                    scheme[this_infile][this_spw]['target_chan_kms'] = (
                        target_chan_kms /
                        scheme[this_infile][this_spw]['binfactor'])
                else:
                    this_target_chan_kms = (
                        common_res /
                        scheme[this_infile][this_spw]['binfactor'])
                    scheme[this_infile][this_spw]['target_chan_kms'] = \
                        this_target_chan_kms
                    # print("chan_width_list: ", chan_width_list)
                    # print("binfactor_list: ", binfactor_list)
                    # print("common res: ", common_res)
                    # print("target channel: ", this_target_chan_kms)

    # Return

    return(scheme)


def extract_line(
        infile=None, outfile=None, spw=None, restfreq_ghz=None, line='co21',
        vlow_kms=None, vhigh_kms=None, vsys_kms=None, vwidth_kms=None,
        method='regrid_then_rebin', target_chan_kms=None, nchan=None,
        binfactor=None, require_full_line_coverage=False, overwrite=False):
    """
    Line extraction routine. Takes infile, outfile, line of interest,
    and algorithm, along with algorithm tuning parameters.
    """

    # Check the method

    valid_methods = [
        'regrid_then_rebin', 'rebin_then_regrid', 'just_regrid', 'just_rebin']
    if method.lower().strip() not in valid_methods:
        logger.error("Not a valid line extraction method - "+str(method))
        raise Exception("Please specify a valid line extraction method.")

    # Check input

    if infile is None:
        logging.error("Please specify an input file.")
        raise Exception("Please specify an input file.")

    if outfile is None:
        logging.error("Please specify an output file.")
        raise Exception("Please specify an output file.")

    if not os.path.isdir(infile):
        logger.error(
            'The input measurement set "'+infile+'"does not exist.')
        raise Exception(
            'The input measurement set "'+infile+'"does not exist.')

    # Check existence of output data and abort if found and overwrite is off

    if os.path.isdir(outfile) and not os.path.isdir(outfile+'.touch'):
        if not overwrite:
            logger.warning(
                '... found existing output data "'+outfile +
                '", will not overwrite it.')
            return()

    # Else, clear all previous files and temporary files

    for suffix in ['', '.flagversions', '.touch', '.temp*']:
        for temp_outfile in glob.glob(outfile+suffix):
            if os.path.isdir(temp_outfile):
                logger.debug('... shutil.rmtree(%r)' % (temp_outfile))
                shutil.rmtree(temp_outfile)

    # Create touch file to mark that we are processing this data
    if not os.path.isdir(outfile+'.touch'):
        os.mkdir(outfile+'.touch')

    # Get the line name and rest-frame frequency in the line_list
    # module for the input line.

    if restfreq_ghz is None:
        if line is None:
            logging.error(
                "Specify a line name or provide a rest frequency in GHz.")
            raise Exception("No rest frequency specified.")

        restfreq_ghz = (
            lines.get_line_name_and_frequency(line, exit_on_error=True))[1]

    # Handle velocity windows, etc.

    if vsys_kms is None and vwidth_kms is None:
        if vlow_kms is not None and vhigh_kms is not None:
            vsys_kms = 0.5*(vhigh_kms+vlow_kms)
            vwidth_kms = (vhigh_kms - vlow_kms)
        else:
            if method == 'just_regrid' or method == 'regrid_then_rebin' or \
                    method == 'rebin_then_regrid':
                logging.error("I need a velocity width for a regridding step.")
                raise Exception("Need velocity width for regridding.")

    # ... should only reach this next block in the "just_rebinning" case

    if (vsys_kms is None) and (vwidth_kms is None) and \
            (vlow_kms is None) and (vhigh_kms is None):
        logging.error("Missing velocities. Setting to zero as a placeholder.")
        vsys_kms = 0.0
        vwidth_kms = 0.0

    # ... if now SPW selection string is provided then note whether we
    # have multiple windows.

    if spw is None:
        spw_list = find_spws_for_line(
            infile=infile, line=line, restfreq_ghz=restfreq_ghz,
            vsys_kms=vsys_kms, vwidth_kms=vwidth_kms,
            vlow_kms=vlow_kms, vhigh_kms=vhigh_kms,
            require_full_line_coverage=require_full_line_coverage,
            require_data=True,
            exit_on_error=True, as_list=True)
        if spw_list is None or len(spw_list) == 0:
            logging.error("No SPWs for selected line and velocity range.")
            return()
        spw = spw_list.join(',')
    else:
        spw_list = spw.split(',')

    multiple_spws = len(spw_list) > 1

    # ............................................
    # Initialize the calls
    # ............................................

    if method == 'just_regrid' or method == 'regrid_then_rebin' or \
            method == 'rebin_then_regrid':

        if target_chan_kms is None:
            logger.warning('Need a target channel width to enable regridding.')
            return()

        vstart_kms = vsys_kms - vwidth_kms/2.0

        regrid_params, regrid_msg = build_mstransform_call(
            infile=infile, outfile=outfile, restfreq_ghz=restfreq_ghz, spw=spw,
            vstart_kms=vstart_kms, vwidth_kms=vwidth_kms,
            target_chan_kms=target_chan_kms, nchan=nchan, binfactor=binfactor,
            method='regrid',
            require_full_line_coverage=require_full_line_coverage)

    if method == 'just_rebin' or method == 'regrid_then_rebin' or \
            method == 'rebin_then_regrid':

        if binfactor is None:
            logger.warning('Need a bin factor to enable rebinning.')
            return()

        rebin_params, rebin_msg = build_mstransform_call(
            infile=infile, outfile=outfile, restfreq_ghz=restfreq_ghz, spw=spw,
            binfactor=binfactor, method='rebin',
            require_full_line_coverage=require_full_line_coverage)

    if multiple_spws:
        combine_params, combine_msg = build_mstransform_call(
            infile=infile, outfile=outfile, restfreq_ghz=restfreq_ghz, spw=spw,
            method='combine',
            require_full_line_coverage=require_full_line_coverage)

    # ............................................
    # string the calls together in the desired order
    # ............................................

    params_list = []
    msg_list = []
    if method == 'just_regrid':
        params_list.append(regrid_params)
        msg_list.append(regrid_msg)

    if method == 'just_rebin':
        params_list.append(rebin_params)
        msg_list.append(rebin_msg)

    if method == 'rebin_then_regrid':
        params_list.append(rebin_params)
        msg_list.append(rebin_msg)

        params_list.append(regrid_params)
        msg_list.append(regrid_msg)

    if method == 'regrid_then_rebin':
        params_list.append(regrid_params)
        msg_list.append(regrid_msg)

        params_list.append(rebin_params)
        msg_list.append(rebin_msg)

    if multiple_spws:
        params_list.append(combine_params)
        msg_list.append(combine_msg)

    # ............................................
    # Execute the list of mstransform calls
    # ............................................

    n_calls = len(params_list)
    logger.info('... we will have '+str(n_calls)+' mstransform calls')

    for kk in range(n_calls):
        this_params = params_list[kk]
        this_msg = msg_list[kk]
        if kk == 0:
            this_params['vis'] = infile
            this_params['outputvis'] = outfile+'.temp%d' % (kk+1)
        elif kk == n_calls-1:
            this_params['vis'] = outfile+'.temp%d' % (kk)
            this_params['outputvis'] = outfile
        else:
            this_params['vis'] = outfile+'.temp%d' % (kk)
            this_params['outputvis'] = outfile+'.temp%d' % (kk+1)

        if os.path.isdir(this_params['outputvis']):
            shutil.rmtree(this_params['outputvis'])

        logger.info("... "+this_msg)

        # in the case where we are in subsequent split, we expect a
        # single SPW and to use the data column.

        if kk > 0:
            this_params['spw'] = ''
            this_params['datacolumn'] = 'DATA'

        logger.info(
            "... running CASA "+'mstransform(' +
            ', '.join("{!s}={!r}".format(
                t, this_params[t]) for t in this_params.keys()) +
            ')')

        if not os.path.isdir(this_params['outputvis']+'.touch'):
            # mark the beginning of our processing
            os.mkdir(this_params['outputvis']+'.touch')

        casaStuff.mstransform(**this_params)

        if os.path.isdir(this_params['outputvis']+'.touch') and \
           this_params['outputvis'] != outfile:
            # mark the end of our processing
            os.rmdir(this_params['outputvis']+'.touch')

    # ............................................
    # Clean up leftover files
    # ............................................

    # TBD revisit

    if os.path.isdir(outfile):
        logger.info("... deleting temporary files")
        for kk in range(len(params_list)):
            for suffix in [
                    '.temp%d' % (kk),
                    '.temp%d.flagversions' % (kk),
                    '.temp%d.touch' % (kk)]:
                if os.path.isdir(outfile+suffix):
                    shutil.rmtree(outfile+suffix)

    # Remove touch file to mark that we are have done the processing
    if os.path.isdir(outfile+'.touch'):
        os.rmdir(outfile+'.touch')

    return()


def build_mstransform_call(
        infile=None, outfile=None, restfreq_ghz=None, spw=None,
        vstart_kms=None, vwidth_kms=None, datacolumn=None, method='regrid',
        target_chan_kms=None, nchan=None, binfactor=None,
        require_full_line_coverage=False, overwrite=False):
    """
    Extract a spectral line from a measurement set and regrid onto a
    new velocity grid with the desired spacing. There are some minor
    subtleties here related to regridding and rebinning.
    """

    # ............................................
    # Error checking and setup
    # ............................................

    # Check that the requested method is understood

    valid_methods = ['rebin', 'regrid', 'combine']
    if method.lower().strip() not in valid_methods:
        logger.error("Not a valid line extraction method - "+str(method))
        raise Exception("Please specify a valid line extraction method.")

    # Check input

    if infile is None:
        logging.error("Please specify an input file.")
        raise Exception("Please specify an input file.")

    if outfile is None:
        logging.error("Please specify an output file.")
        raise Exception("Please specify an output file.")

    # If not supplied by the user, find which SPWs should be included
    # in the processing.

    if spw is None:
        if restfreq_ghz is not None:
            spw = find_spws_for_line(
                infile=infile, restfreq_ghz=restfreq_ghz,
                vlow_kms=vstart_kms, vhigh_kms=vstart_kms+vwidth_kms,
                require_full_line_coverage=require_full_line_coverage)
            # Exit if no SPWs contain the line.
            if spw is None:
                # there has already a warning message inside
                # find_spws_for_line()
                return()
        else:
            logger.info("... Defaulting to all SPW selections.")
            spw = ''

    # Determine the column to use

    if datacolumn is None:
        mytb = au.createCasaTool(casaStuff.tbtool)
        mytb.open(infile, nomodify = True)
        colnames = mytb.colnames()
        if 'CORRECTED_DATA' in colnames:
            logger.info("... Data has a CORRECTED column. Will use that.")
            datacolumn = 'CORRECTED'
        else:
            logger.info(
                "... Data lacks a CORRECTED column. Will use DATA column.")
            datacolumn = 'DATA'
        mytb.close()

    # ............................................
    # Common parameters
    # ............................................

    params = {
        'vis': infile,
        'outputvis': outfile,
        'datacolumn': datacolumn,
        'spw': spw,
    }

    # ............................................
    # Regridding
    # ............................................

    if method == 'regrid':

        # Check that we are provided a rest frequency or line name

        if restfreq_ghz is None:
            logger.error("Please specify a rest frequency in GHz.")
            raise Exception("No rest frequency specified.")
        restfreq_string = ("{:12.8f}".format(restfreq_ghz)+'GHz').strip()

        # Check that we have a velocity start and width

        if vstart_kms is None:
            logger.error("Please specify a starting velocity in km/s.")
            raise Exception("No starting velocity specified.")
        start_vel_string = ("{:12.8f}".format(vstart_kms)+'km/s').strip()

        # Check that we have a velocity width

        if vwidth_kms is None:
            if nchan is None:
                logger.error(
                    "Please specify a velocity width in km/s or "
                    "number of channels.")
                raise Exception("No velocity width specified.")
            else:
                vwidth_kms = nchan*target_chan_kms

        # Figure out the current channel spacing

        line_low_ghz, line_high_ghz = lines.get_ghz_range_for_line(
            restfreq_ghz=restfreq_ghz,
            vlow_kms=vstart_kms, vhigh_kms=vstart_kms+vwidth_kms)
        # line_freq_ghz = (line_low_ghz+line_high_ghz)*0.5

        max_chan_ghz = np.max(np.abs(au.getChanWidths(infile, spw)))/1e9

        # Using RADIO velocity convention:
        current_chan_kms = max_chan_ghz/restfreq_ghz*sol_kms

        # Old approach using the relative/high-z convention was:
        # current_chan_kms = max_chan_ghz/line_freq_ghz*sol_kms

        skip_width = False
        if target_chan_kms is None:
            logger.warning('Target channel not set. Using current channel.')
            target_chan_kms = current_chan_kms
            skip_width = True
        elif current_chan_kms > target_chan_kms:
            logger.warning('Target channel less than current channel:')
            logger.warning(
                'Asked for '+str(target_chan_kms)+' current ' +
                str(current_chan_kms))
            target_chan_kms = current_chan_kms
            skip_width = True

        chanwidth_string = ("{:12.8f}".format(target_chan_kms)+'km/s').strip()

        # Figure the number of channels if not supplied

        if nchan is None:
            nchan = int(np.max(np.ceil(vwidth_kms / target_chan_kms)))

<<<<<<< HEAD
        params.update({
            'combinespws': False, 'regridms': True, 'chanaverage': False,
            'mode': 'velocity', 'interpolation': 'cubic',
            'outframe': 'lsrk', 'veltype': 'radio',
            'restfreq': restfreq_string, 'start': start_vel_string,
            'nchan': nchan, 'width': chanwidth_string,
        })
=======
        if binfactor is not None:
            # Make sure that we won't lose anything in the rebinning stage
            add_chans = nchan % binfactor
            nchan += add_chans

        params.update(
            {'combinespws': False, 'regridms': True, 'chanaverage': False,
             'mode': 'velocity', 'interpolation': 'cubic',
             'outframe': 'lsrk', 'veltype': 'radio', 'restfreq': restfreq_string,
             'start': start_vel_string, 'nchan': nchan, 'width': chanwidth_string })
>>>>>>> f9068082

        if skip_width:
            del params['width']

        message = (
            '... regrid channel width '+chanwidth_string +
            ' and nchan '+str(nchan))

    # ............................................
    # Rebin
    # ............................................

    if method == 'rebin':

        params.update({
            'combinespws': False, 'regridms': False,
            'chanaverage': True, 'chanbin': binfactor,
        })

        if binfactor == 1:
            params['chanaverage'] = False

        message = '... rebin by a factor of '+str(binfactor)

    # ............................................
    # Combine SPWs
    # ............................................

    if method == 'combine':

        params.update({
            'combinespws': True, 'regridms': False,
            'chanaverage': False, 'keepflags': False
        })

        message = '... combine attempting to merge spectral windows.'

    return(params, message)


def reweight_data(
        infile=None, edge_kms=None, edge_chans=None,
        overwrite=False, datacolumn=None):
    """
    Use statwt to empirically re-weight data.
    Accepts an "edge" definition in either channels or km/s.
    """

    # Check input

    if infile is None:
        logging.error("Please specify an input file.")
        raise Exception("Please specify an input file.")

    if not os.path.isdir(infile):
        logger.error(
            'The input measurement set "'+infile+'"does not exist.')
        raise Exception(
            'The input measurement set "'+infile+'"does not exist.')

    # Determine column to use

    if datacolumn is None:
        mytb = au.createCasaTool(casaStuff.tbtool)
        mytb.open(infile, nomodify = True)
        colnames = mytb.colnames()
        if 'CORRECTED_DATA' in colnames:
            logger.info("... Data has a CORRECTED column. Will use that.")
            datacolumn = 'CORRECTED'
        else:
            logger.info(
                "... Data lacks a CORRECTED column. Will use DATA column.")
            datacolumn = 'DATA'
        mytb.close()

    # Figure out the channel selection string

    exclude_str = ''
    if (edge_chans is not None) or (edge_kms is not None):

        vm = au.ValueMapping(infile)

        first = True
        for this_spw in vm.spwInfo.keys():

            if edge_kms is not None:
                spw_high_ghz = np.max(vm.spwInfo[this_spw]['edgeChannels'])/1e9
                spw_low_ghz = np.min(vm.spwInfo[this_spw]['edgeChannels'])/1e9
                spw_chanwidth_ghz = abs(vm.spwInfo[this_spw]['chanWidth'])/1e9

                mean_freq_ghz = 0.5*(spw_high_ghz+spw_low_ghz)

                # Here we COULD convert to RADIO convention:

                # mean_chanwidth_kms = spw_chanwidth_ghz/restfreq_ghz*sol_kms

                # BUT the rest frequency is not defined and this is an
                # approximate case, so would propose to leave this.

                # Note use of high redshift convention.

                logger.warning(
                    "... be aware that (only) statwt uses the "
                    "high-z velocity convention.")
                logger.warning(
                    "... the rest of the pipleine uses radio convention.")
                mean_chanwidth_kms = spw_chanwidth_ghz/mean_freq_ghz*sol_kms

                edge_chans = int(np.ceil(edge_kms / mean_chanwidth_kms))

            nchan = vm.spwInfo[this_spw]['numChannels']

            if edge_chans*2 > nchan:
                logger.warning(
                    "... Too many edge channels for given spw: "+str(this_spw))
                logger.warning(
                    "... By default we will not exclude ANY channels.")
                continue

            low = int(np.ceil(edge_chans-1))
            if low < 0:
                low = 0

            high = int(np.floor(nchan-edge_chans-2))
            if high > nchan-1:
                high = nchan-1

            if high == low:
                logger.warning(
                    "Too many edge channels for given spw: "+str(this_spw))
                logger.warning("By default we will not exclude ANY channels.")
                continue

            if first:
                exclude_str += str(this_spw)+':'+str(low)+'~'+str(high)
                first = False
            else:
                exclude_str += ','+str(this_spw)+':'+str(low)+'~'+str(high)

    if exclude_str != '':
        logger.info("... running statwt with exclusion: "+exclude_str)

    # Build the statwt call

    if 'fitspw' in inspect.getargspec(casaStuff.statwt)[0]:
        # CASA version somewhat >= 5.5.0
        if exclude_str == '':
            excludechans = False
        else:
            excludechans = True
        statwt_params = {
            'vis': infile, 'timebin': '0.001s', 'slidetimebin': False,
            'chanbin': 'spw', 'statalg': 'classic', 'datacolumn': datacolumn,
            'fitspw': exclude_str, 'excludechans': excludechans,
        }
    else:
        # CASA version <= 5.4.1
        statwt_params = {
            'vis': infile, 'timebin': '0.001s', 'slidetimebin': False,
            'chanbin': 'spw', 'statalg': 'classic', 'datacolumn': datacolumn,
            'excludechans': exclude_str,
        }

    # Run the call
    if not os.path.isdir(infile+'.touch'):
        os.mkdir(infile+'.touch')  # no overwrite checks here

    logger.info(
        "... running CASA "+'statwt(' +
        ', '.join("{!s}={!r}".format(
            t, statwt_params[t]) for t in statwt_params.keys()) +
        ')')

    casaStuff.statwt(**statwt_params)

    logger.info("... statwt done")

    if os.path.isdir(infile+'.touch'):
        os.rmdir(infile+'.touch')  # no overwrite checks here

    return()


########################################
# Extract a continuum measurement set. #
########################################


def batch_extract_continuum(
        infile_list=[], outfile=None,
        ranges_to_extract=None, target_chan_ghz=None, lines_to_flag=None,
        vlow_kms=None, vhigh_kms=None, vsys_kms=None, vwidth_kms=None,
        method='regrid_then_rebin', exact=False, freqtol='',
        clear_pointing=True, require_full_cont_coverage=False,
        overwrite=False):
    """
    Run a batch continuum extraction.
    """

    # Check that we have an output file defined.
    if outfile is None:
        logging.error("Please specify an output file.")
        raise Exception("Please specify an output file.")

    # Check existence of output data and abort if found and overwrite is off
    if os.path.isdir(outfile) and not os.path.isdir(outfile+'.touch'):
        if not overwrite:
            logger.warning(
                'Found existing output data "'+outfile +
                '", will not overwrite it.')
            return()

    # Else, clear all previous files and temporary files
    for suffix in ['', '.flagversions', '.touch', '.temp*']:
        for temp_outfile in glob.glob(outfile+suffix):
            if os.path.isdir(temp_outfile):
                shutil.rmtree(temp_outfile)
                logger.debug('... shutil.rmtree(%r)' % (temp_outfile))

    # Check input parameters
    if ranges_to_extract is None:
        logging.error(
            "Please specify frequency ranges for continuum extraction.")
        raise Exception(
            "Please specify frequency ranges for continuum extraction.")
    for ii, range_i in enumerate(ranges_to_extract):
        max_i, min_i = np.max(range_i), np.min(range_i)
        for jj, range_j in enumerate(ranges_to_extract):
            max_j, min_j = np.max(range_j), np.min(range_j)
            if ii < jj and max_i > min_j and min_i < max_j:
                logging.error(
                    "Overlapping frequency ranges for continuum extraction: "
                    "{} vs {}".format(range_i, range_j))
                raise Exception(
                    "Overlapping frequency ranges for continuum extraction: "
                    "{} vs {}".format(range_i, range_j))

    split_file_list = []
    for kk, this_range in enumerate(ranges_to_extract):

        reffreq_ghz = np.mean(this_range)
        refvsys_kms = 0.0
        refvwidth_kms = (
            abs(np.diff(this_range).item()) / reffreq_ghz * sol_kms)

<<<<<<< HEAD
        if target_chan_ghz is None:
            # use a single channel to cover this entire frequency range
            target_chan_kms = refvwidth_kms
            exact = True
        else:
            target_chan_kms = target_chan_ghz / reffreq_ghz * sol_kms

        # Generate extraction schemes for this frequency range
        if exact:
            schemes = suggest_extraction_scheme(
                infile_list=infile_list, target_chan_kms=target_chan_kms,
                method=method, exact=exact, restfreq_ghz=reffreq_ghz,
                vsys_kms=refvsys_kms, vwidth_kms=refvwidth_kms,
                require_full_line_coverage=require_full_cont_coverage)
        else:
            # slightly adjust the channel size so that this frequency range
            # contains an integer number of channels
            target_chan_kms = (
                refvwidth_kms / np.ceil(refvwidth_kms / target_chan_kms))
            schemes = suggest_extraction_scheme(
                infile_list=infile_list,
                target_chan_kms=target_chan_kms,
                method=method, exact=True, restfreq_ghz=reffreq_ghz,
                vsys_kms=refvsys_kms, vwidth_kms=refvwidth_kms,
                require_full_line_coverage=require_full_cont_coverage)
        for this_infile in schemes.keys():
            logger.info(
                "For this frequency range ({:.6f} - {:.6f}), "
                "I will extract SPWs {} from infile {}".format(
                    np.min(this_range), np.max(this_range),
                    schemes[this_infile].keys(), this_infile))

        # Execute the extraction scheme
        for this_infile in schemes.keys():
            for this_spw in schemes[this_infile].keys():
                this_scheme = schemes[this_infile][this_spw]
                # Extract relevant parameters for continuum extraction
                this_binfactor = this_scheme['binfactor']
                this_target_chan_ghz = \
                    this_scheme['target_chan_kms'] / sol_kms * reffreq_ghz
                this_nchan = int(np.floor(
                    refvwidth_kms * (1. + 1e-6) /
                    this_scheme['target_chan_kms']))
                # Specify output file and check for existence
                this_outfile = this_infile+'.temp{:.0f}_spw{:.0f}'.format(
                    kk, this_spw)
                split_file_list.append(this_outfile)

                # Execute continuum extraction
                extract_continuum(
                    infile=this_infile, outfile=this_outfile,
                    spw=str(this_spw), range_to_extract=this_range,
                    lines_to_flag=lines_to_flag,
                    vlow_kms=vlow_kms, vhigh_kms=vhigh_kms,
                    vsys_kms=vsys_kms, vwidth_kms=vwidth_kms,
                    method=method, target_chan_ghz=this_target_chan_ghz,
                    nchan=this_nchan, binfactor=this_binfactor,
                    require_full_cont_coverage=require_full_cont_coverage,
                    overwrite=overwrite)

                # Deal with pointing table - testing shows it to be a
                # duplicate for each SPW here, so we remove all rows for
                # all SPWs except the first one.

                if clear_pointing:
                    au.clearPointingTable(this_outfile)
=======
        split_file_list.append(this_outfile)

        extract_continuum(
            infile = this_infile,
            outfile = this_outfile,
            ranges_to_exclude = ranges_to_exclude,
            lines_to_flag = lines_to_flag,
            vsys_kms=vsys_kms, vwidth_kms=vwidth_kms,
            vlow_kms=vlow_kms, vhigh_kms=vhigh_kms,
            do_statwt = do_statwt,
            do_collapse = do_collapse,
            overwrite = overwrite,
            )

        # Deal with pointing table - testing shows it to be a
        # duplicate for each SPW here, so we remove all rows for
        # all SPWs except the first one.

        if clear_pointing:
            if os.path.exists(this_outfile+os.sep+'POINTING'):
                au.clearPointingTable(this_outfile)
            else:
                copy_pointing = False
                #logger.debug('Warning! Failed to run au.clearPointingTable(%r)'%(this_outfile))
>>>>>>> f9068082

    # Concatenate and combine the output data sets

    concat_ms(
        infile_list=split_file_list, outfile=outfile, freqtol=freqtol,
        overwrite=overwrite, copypointing=(not clear_pointing))

    # Clean up, deleting intermediate files

    for this_file in split_file_list:
        shutil.rmtree(this_file)

    # Remove touch file to mark that we are have done the processing of this data
    if os.path.isdir(outfile+'.touch'):
        os.rmdir(outfile+'.touch')

    return()


########################################
# Extract a continuum measurement set. #
########################################


def extract_continuum(
        infile=None, outfile=None, spw=None,
        range_to_extract=None, method='regrid_then_rebin',
        target_chan_ghz=None, binfactor=None, nchan=None, lines_to_flag=None,
        vlow_kms=None, vhigh_kms=None, vsys_kms=None, vwidth_kms=None,
        require_full_cont_coverage=False, overwrite=False):
    """
    Continuum extraction routine. Takes infile, outfile, ranges of interest,
    lines to flag, and algorithm, along with algorithm tuning parameters.
    """

    # Check the method
    valid_methods = [
        'regrid_then_rebin', 'rebin_then_regrid', 'just_regrid', 'just_rebin']
    if method.lower().strip() not in valid_methods:
        logger.error("Not a valid continuum extraction method - "+str(method))
        raise Exception("Please specify a valid continuum extraction method.")

    # Check input
    if infile is None:
        logging.error("Please specify an input file.")
        raise Exception("Please specify an input file.")

    if not os.path.isdir(infile):
        logger.error(
            'The input measurement set "'+infile+'"does not exist.')
        raise Exception(
            'The input measurement set "'+infile+'"does not exist.')

    if outfile is None:
        logging.error("Please specify an output file.")
        raise Exception("Please specify an output file.")

    if range_to_extract is None:
        logging.error("Please specify a frequency range.")
        raise Exception("Please specify a frequency range.")

    # Check existing output data and abort if found and overwrite is off
    if os.path.isdir(outfile) and not os.path.isdir(outfile+'.touch'):
        if not overwrite:
            logger.warning(
                'Found existing output data "'+outfile +
                '", will not overwrite it.')
            return()

    # Else, clear all previous files and temporary files
    for suffix in ['', '.flagversions', '.touch', '.temp*']:
        for temp_outfile in glob.glob(outfile+suffix):
            if os.path.isdir(temp_outfile):
                logger.debug('... shutil.rmtree(%r)' % (temp_outfile))
                shutil.rmtree(temp_outfile)

    # Create touch file to mark that we are processing this data
    if not os.path.isdir(outfile+'.touch'):
        os.mkdir(outfile+'.touch')

    # Make copy of the input data
    shutil.copytree(infile, infile+'.temp_copy')

    # Evaluate line flagging logic. Use line and velocity data to generate
    # frequency ranges to flag.
    spw_flagging_string = ''
    if lines_to_flag is not None:
        vsys_method = (vsys_kms is not None) and (vwidth_kms is not None)
        vlow_method = (vlow_kms is not None) and (vhigh_kms is not None)
        if vsys_method or vlow_method:
            ranges_to_exclude = lines.get_ghz_range_for_list(
                line_list=lines_to_flag,
                vsys_kms=vsys_kms, vwidth_kms=vwidth_kms,
                vlow_kms=vlow_kms, vhigh_kms=vhigh_kms)
            spw_flagging_string = spw_string_for_freq_ranges(
                infile=infile, freq_ranges_ghz=ranges_to_exclude)

    # Flag the relevant line-affected channels.
    if spw_flagging_string != '':
        casaStuff.flagdata(
            vis=infile+'.temp_copy', spw=spw_flagging_string)

    # Calculate reference frequencies and nominal velocity ranges
    reffreq_ghz = np.mean(range_to_extract)
    refvsys_kms = 0.0
    refvwidth_kms = \
        abs(np.diff(range_to_extract).item()) / reffreq_ghz * sol_kms

    # ... if no SPW selection string is provided then note whether we
    # have multiple windows.
    if spw is None:
        spw_list = find_spws_for_line(
            infile=infile+'.temp_copy', restfreq_ghz=reffreq_ghz,
            vsys_kms=refvsys_kms, vwidth_kms=refvwidth_kms,
            require_full_line_coverage=require_full_cont_coverage,
            require_data=True, exit_on_error=True, as_list=True)
        if spw_list is None or len(spw_list) == 0:
            logging.error(
                "No SPWs for a selected frequency range: "
                "{}--{}".format(*range_to_extract))
            return()
        spw = spw_list.join(',')
    else:
        spw_list = spw.split(',')

    multiple_spws = len(spw_list) > 1

    # ............................................
    # Initialize the calls
    # ............................................

    if method in ('just_regrid', 'regrid_then_rebin', 'rebin_then_regrid'):

        if target_chan_ghz is None:
            logger.error(
                'Need a target channel width to enable regridding.')
            raise Exception(
                "Need a target channel width to enable regridding.")

        target_chan_kms = target_chan_ghz / reffreq_ghz * sol_kms
        if nchan is None:
            nchan = int(np.floor(refvwidth_kms / target_chan_kms))
        refvstart_kms = refvsys_kms - refvwidth_kms/2. + target_chan_kms/2.

        regrid_params, regrid_msg = build_mstransform_call(
            infile=infile+'.temp_copy', outfile=outfile,
            restfreq_ghz=reffreq_ghz, spw=spw,
            method='regrid', vstart_kms=refvstart_kms,
            target_chan_kms=target_chan_kms, nchan=nchan,
            require_full_line_coverage=require_full_cont_coverage)

    if method in ('just_rebin', 'regrid_then_rebin', 'rebin_then_regrid'):

<<<<<<< HEAD
        if binfactor is None:
            logger.warning('Need a bin factor to enable rebinning.')
            return()
=======
        mytb = au.createCasaTool(casaStuff.tbtool)
        mytb.open(outfile, nomodify = True)
        colnames = mytb.colnames()
        if 'CORRECTED_DATA' in colnames:
            logger.info("... Data has a CORRECTED column. Will use that.")
            datacolumn = 'CORRECTED'
        else:
            logger.info("... Data lacks a CORRECTED column. Will use DATA column.")
            datacolumn = 'DATA'
        mytb.close()
>>>>>>> f9068082

        rebin_params, rebin_msg = build_mstransform_call(
            infile=infile+'.temp_copy', outfile=outfile,
            restfreq_ghz=reffreq_ghz, spw=spw,
            method='rebin', binfactor=binfactor,
            require_full_line_coverage=require_full_cont_coverage)

    if multiple_spws:

        combine_params, combine_msg = build_mstransform_call(
            infile=infile+'.temp_copy', outfile=outfile,
            restfreq_ghz=reffreq_ghz, spw=spw,
            method='combine',
            require_full_line_coverage=require_full_cont_coverage)

    # ............................................
    # string the calls together in the desired order
    # ............................................

    params_list = []
    msg_list = []

<<<<<<< HEAD
    if method == 'just_regrid':
        params_list.append(regrid_params)
        msg_list.append(regrid_msg)
    elif method == 'just_rebin':
        params_list.append(rebin_params)
        msg_list.append(rebin_msg)
    elif method == 'rebin_then_regrid':
        params_list.append(rebin_params)
        msg_list.append(rebin_msg)
        params_list.append(regrid_params)
        msg_list.append(regrid_msg)
    else:
        params_list.append(regrid_params)
        msg_list.append(regrid_msg)
        params_list.append(rebin_params)
        msg_list.append(rebin_msg)

    if multiple_spws:
        params_list.append(combine_params)
        msg_list.append(combine_msg)

    # ............................................
    # Execute the list of mstransform calls
    # ............................................

    n_calls = len(params_list)
    logger.info('... we will have '+str(n_calls)+' mstransform calls')

    for kk, (this_params, this_msg) in enumerate(zip(
            params_list, msg_list)):

        if kk == 0:
            this_params['vis'] = infile+'.temp_copy'
            this_params['outputvis'] = \
                outfile+'.temp{:.0f}'.format(kk+1)
        elif kk == n_calls-1:
            this_params['vis'] = \
                outfile+'.temp{:.0f}'.format(kk)
            this_params['outputvis'] = outfile
        else:
            this_params['vis'] = \
                outfile+'.temp{:.0f}'.format(kk)
            this_params['outputvis'] = \
                outfile+'.temp{:.0f}'.format(kk+1)
=======
        mytb = au.createCasaTool(casaStuff.tbtool)
        mytb.open(outfile+'.temp_copy', nomodify = True)
        colnames = mytb.colnames()
        if 'CORRECTED_DATA' in colnames:
            logger.info("... Data has a CORRECTED column. Will use that.")
            datacolumn = 'CORRECTED'
        else:
            logger.info("... Data lacks a CORRECTED column. Will use DATA column.")
            datacolumn = 'DATA'
        mytb.close()
>>>>>>> f9068082

        if os.path.isdir(this_params['outputvis']):
            shutil.rmtree(this_params['outputvis'])

        logger.info("... "+this_msg)

        if kk > 0:
            this_params['spw'] = ''
            this_params['datacolumn'] = 'DATA'

        logger.info(
            "... running CASA "+'mstransform(' +
            ', '.join("{!s}={!r}".format(
                t, this_params[t]) for t in this_params.keys()) +
            ')')

        if not os.path.isdir(this_params['outputvis']+'.touch'):
            # mark the beginning of our processing
            os.mkdir(this_params['outputvis']+'.touch')

        casaStuff.mstransform(**this_params)

        if os.path.isdir(this_params['outputvis']+'.touch') and \
           this_params['outputvis'] != outfile:
            # mark the end of our processing
            os.rmdir(this_params['outputvis']+'.touch')

    # ............................................
    # Clean up leftover files
    # ............................................

    # TBD revisit
    if os.path.isdir(outfile):
        logger.info("... deleting temporary files")
        for suffix in ['.temp_copy', '.temp_copy.flagversions']:
            if os.path.isdir(infile+suffix):
                shutil.rmtree(infile+suffix)
        for kk in range(n_calls):
            for suffix in [
                    '.temp%d' % (kk),
                    '.temp%d.flagversions' % (kk),
                    '.temp%d.touch' % (kk)]:
                if os.path.isdir(outfile+suffix):
                    shutil.rmtree(outfile+suffix)

    # Remove touch file to mark that we have done the processing
    if os.path.isdir(outfile+'.touch'):
        os.rmdir(outfile+'.touch')

    return()


##################
# Analysis tasks #
##################


def noise_spectrum(
        vis=None, stat_name="medabsdevmed", start_chan=None, stop_chan=None):
    """
    Calculates the u-v based noise spectrum and returns it as an array.
    """

    # This function is not used for now.

    if vis is None:
        return None

    # Note the number of channels in SPW 0

    vm = au.ValueMapping(vis)
    nchan = vm.spwInfo[0]['numChannels']
    spec = np.zeros(nchan)
    for ii in range(nchan):
        if start_chan is not None:
            if ii < start_chan:
                continue
        if stop_chan is not None:
            if ii > stop_chan:
                continue
        logger.debug("Channel "+str(ii)+" / "+str(nchan))
        result = casaStuff.visstat(
            vis=vis, axis='amp', spw='0:'+str(ii))
        if result is None:
            logger.debug("Skipping channel.")
            continue
        spec[ii] = result[result.keys()[0]][stat_name]

    return spec<|MERGE_RESOLUTION|>--- conflicted
+++ resolved
@@ -598,16 +598,12 @@
 
         logger.warning('No spectral windows contain the input line.')
         spw_list = []
-<<<<<<< HEAD
-        spw_list_string = None  # can't be '', that selects all
-=======
         spw_list_string = None # can't be '', that selects all
 
         if as_list:
             return (spw_list)
         else:
             return (spw_list_string)
->>>>>>> f9068082
 
     else:
 
@@ -617,7 +613,6 @@
         # make spw_list_string appropriate for use in selection
         spw_list_string = ','.join(np.array(spw_list).astype(str))
 
-<<<<<<< HEAD
     # <JS> The lines below are not doing what they are supposed to do.
     # <JS> I have commented them out and then repurposed the
     # <JS> 'require_full_line_coverage' parameter to check for *individual*
@@ -636,15 +631,6 @@
     #     if require_full_line_coverage:
     #         spw_list = []
     #         spw_list_string = None  # can't be '', that selects all
-=======
-    # check if the spws in this measurement set completely covers the given line frequency range
-    if not (spw_lowest_ghz <= line_low_ghz and spw_highest_ghz >= line_high_ghz) and spw_list_string is not None:
-        logger.warning('The spectral windows in this measurement set "%s" (%.6f -- %.6f) does not cover the full "%s" line frequency range (%.6f -- %.6f).'%(\
-                        infile, spw_lowest_ghz, spw_highest_ghz, line, line_low_ghz, line_high_ghz))
-        if require_full_line_coverage:
-            spw_list = []
-            spw_list_string = None # can't be '', that selects all
->>>>>>> f9068082
 
     # return
     if as_list:
@@ -1542,15 +1528,6 @@
         if nchan is None:
             nchan = int(np.max(np.ceil(vwidth_kms / target_chan_kms)))
 
-<<<<<<< HEAD
-        params.update({
-            'combinespws': False, 'regridms': True, 'chanaverage': False,
-            'mode': 'velocity', 'interpolation': 'cubic',
-            'outframe': 'lsrk', 'veltype': 'radio',
-            'restfreq': restfreq_string, 'start': start_vel_string,
-            'nchan': nchan, 'width': chanwidth_string,
-        })
-=======
         if binfactor is not None:
             # Make sure that we won't lose anything in the rebinning stage
             add_chans = nchan % binfactor
@@ -1561,7 +1538,6 @@
              'mode': 'velocity', 'interpolation': 'cubic',
              'outframe': 'lsrk', 'veltype': 'radio', 'restfreq': restfreq_string,
              'start': start_vel_string, 'nchan': nchan, 'width': chanwidth_string })
->>>>>>> f9068082
 
         if skip_width:
             del params['width']
@@ -1807,7 +1783,6 @@
         refvwidth_kms = (
             abs(np.diff(this_range).item()) / reffreq_ghz * sol_kms)
 
-<<<<<<< HEAD
         if target_chan_ghz is None:
             # use a single channel to cover this entire frequency range
             target_chan_kms = refvwidth_kms
@@ -1874,32 +1849,6 @@
 
                 if clear_pointing:
                     au.clearPointingTable(this_outfile)
-=======
-        split_file_list.append(this_outfile)
-
-        extract_continuum(
-            infile = this_infile,
-            outfile = this_outfile,
-            ranges_to_exclude = ranges_to_exclude,
-            lines_to_flag = lines_to_flag,
-            vsys_kms=vsys_kms, vwidth_kms=vwidth_kms,
-            vlow_kms=vlow_kms, vhigh_kms=vhigh_kms,
-            do_statwt = do_statwt,
-            do_collapse = do_collapse,
-            overwrite = overwrite,
-            )
-
-        # Deal with pointing table - testing shows it to be a
-        # duplicate for each SPW here, so we remove all rows for
-        # all SPWs except the first one.
-
-        if clear_pointing:
-            if os.path.exists(this_outfile+os.sep+'POINTING'):
-                au.clearPointingTable(this_outfile)
-            else:
-                copy_pointing = False
-                #logger.debug('Warning! Failed to run au.clearPointingTable(%r)'%(this_outfile))
->>>>>>> f9068082
 
     # Concatenate and combine the output data sets
 
@@ -2053,22 +2002,9 @@
 
     if method in ('just_rebin', 'regrid_then_rebin', 'rebin_then_regrid'):
 
-<<<<<<< HEAD
         if binfactor is None:
             logger.warning('Need a bin factor to enable rebinning.')
             return()
-=======
-        mytb = au.createCasaTool(casaStuff.tbtool)
-        mytb.open(outfile, nomodify = True)
-        colnames = mytb.colnames()
-        if 'CORRECTED_DATA' in colnames:
-            logger.info("... Data has a CORRECTED column. Will use that.")
-            datacolumn = 'CORRECTED'
-        else:
-            logger.info("... Data lacks a CORRECTED column. Will use DATA column.")
-            datacolumn = 'DATA'
-        mytb.close()
->>>>>>> f9068082
 
         rebin_params, rebin_msg = build_mstransform_call(
             infile=infile+'.temp_copy', outfile=outfile,
@@ -2091,7 +2027,6 @@
     params_list = []
     msg_list = []
 
-<<<<<<< HEAD
     if method == 'just_regrid':
         params_list.append(regrid_params)
         msg_list.append(regrid_msg)
@@ -2136,18 +2071,6 @@
                 outfile+'.temp{:.0f}'.format(kk)
             this_params['outputvis'] = \
                 outfile+'.temp{:.0f}'.format(kk+1)
-=======
-        mytb = au.createCasaTool(casaStuff.tbtool)
-        mytb.open(outfile+'.temp_copy', nomodify = True)
-        colnames = mytb.colnames()
-        if 'CORRECTED_DATA' in colnames:
-            logger.info("... Data has a CORRECTED column. Will use that.")
-            datacolumn = 'CORRECTED'
-        else:
-            logger.info("... Data lacks a CORRECTED column. Will use DATA column.")
-            datacolumn = 'DATA'
-        mytb.close()
->>>>>>> f9068082
 
         if os.path.isdir(this_params['outputvis']):
             shutil.rmtree(this_params['outputvis'])
