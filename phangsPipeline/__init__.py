--- conflicted
+++ resolved
@@ -17,15 +17,10 @@
 from .handlerPostprocess import PostProcessHandler
 from .handlerDerived import DerivedHandler
 
-<<<<<<< HEAD
-__all__ = ["setup_logger", "KeyHandler", "SingleDishHandler", "AlmaDownloadHandler", "VisHandler", "ImagingHandler",
-           "PostProcessHandler", "DerivedHandler"]
-=======
 if casa_enabled:
     from .handlerImaging import ImagingHandler
 
 __all__ = ["setup_logger", "KeyHandler", "SingleDishHandler", "VisHandler", "PostProcessHandler", "DerivedHandler"]
 
 if casa_enabled:
-    __all__.append("ImagingHandler")
->>>>>>> 7d60e8ef
+    __all__.append("ImagingHandler")