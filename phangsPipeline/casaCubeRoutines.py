"""
Standalone routines that take input and output files and manipulate
cubes. These are called as part of the PHANGS post-processing pipeline
but also may be of general utility.
"""

#region Imports and definitions

import os
import glob
import logging

import numpy as np
import scipy.ndimage as nd
try:
    import pyfits  # CASA has pyfits, not astropy
except ImportError:
    import astropy.io.fits as pyfits

# Analysis utilities
import analysisUtils as au

# Pipeline versioning
from .pipelineVersion import version as pipeVer

# CASA stuff
from . import casaStuff

logger = logging.getLogger(__name__)
logger.setLevel(logging.DEBUG)

#endregion

#region Copying, scaling, etc.

def copy_dropdeg(
    infile=None,
    outfile=None,
    overwrite=False
    ):
    """
    Copy using imsubimage to drop degenerate axes. Optionally handle
    overwriting and importing from FITS.
    """

    if os.path.isdir(outfile):
        if not overwrite:
            logger.error("Output exists and overwrite set to false - "+outfile)
            return(False)
        os.system('rm -rf '+outfile)

    used_temp_outfile = False
    if (infile[-4:] == 'FITS') and os.path.isfile(infile):
        logger.info("Importing from FITS.")
        temp_outfile = outfile+'.temp'
        if os.path.isdir(temp_outfile):
            if not overwrite:
                logger.error("Temp file exists and overwrite set to false - "+temp_outfile)
                return(False)
            os.system('rm -rf '+temp_outfile)

        importfits(fitsimage=infile,
                   imagename=temp_outfile,
                   zeroblanks=False,
                   overwrite=overwrite)
        used_temp_outfile = True

    if used_temp_outfile:
        casaStuff.imsubimage(
            imagename=temp_outfile,
            outfile=outfile,
            dropdeg=True)
        os.system('rm -rf '+temp_outfile)
    else:
        casaStuff.imsubimage(
            imagename=infile,
            outfile=outfile,
            dropdeg=True)

    return(True)


def get_mask(infile, allow_huge=True):
    """
    Get a mask from a CASA image file. Includes a switch for large cubes, where getchunk can segfault.
    """

    if not allow_huge:
        os.system('rm -rf ' + infile + '.temp_deg_ordered')
        casaStuff.imtrans(imagename=infile + '.temp_deg', outfile=infile + '.temp_deg_ordered',
                          order='0132')

        casaStuff.makemask(mode='copy', inpimage=infile + '.temp_deg_ordered',
                           inpmask=infile + '.temp_deg_ordered:mask0',
                           output=infile + '.temp_mask', overwrite=True)

        casaStuff.exportfits(imagename=infile + '.temp_mask',
                             fitsimage=infile + '.temp.fits',
                             stokeslast=False, overwrite=True)
        hdu = pyfits.open(infile + '.temp.fits')[0]
        mask = hdu.data.T[:, :, 0, :]

        os.system('rm -rf ' + infile + '.temp_deg_ordered')
        os.system('rm -rf ' + infile + '.temp_mask')
        os.system('rm -rf ' + infile + '.temp.fits')

    else:
        myia = au.createCasaTool(casaStuff.iatool)
        myia.open(infile+'.temp_deg')
        mask = myia.getchunk(getmask=True)
        myia.close()

    os.system('rm -rf ' + infile + '.temp_deg')

    return mask


def copy_mask(infile, outfile, allow_huge=True):
    """
    Copy a mask from infile to outfile. Includes a switch for large cubes, where getchunk/putchunk can segfault
    """

    if not allow_huge:
        os.system('rm -rf ' + outfile + '/mask0')
        os.system('cp -r ' + infile + '/mask0' + ' ' + outfile + '/mask0')
    else:
        myia = au.createCasaTool(casaStuff.iatool)
        myia.open(infile)
        mask = myia.getchunk(getmask=True)
        myia.close()

        myia = au.createCasaTool(casaStuff.iatool)
        myia.open(outfile)
        mask = myia.putregion(pixelmask=mask)
        myia.close()

    return True


def multiply_cube_by_value(infile, value, brightness_unit, allow_huge=True):
    """
    Multiply a cube by some value, and update the brightness unit accordingly. Includes a switch for large cubes, where
    getchunk/putchunk may fail.
    """

    if not allow_huge:
        casaStuff.exportfits(imagename=infile,
                             fitsimage=infile + '.fits',
                             overwrite=True)
        hdu = pyfits.open(infile + '.fits')[0]
        hdu.data *= value

        hdu.writeto(infile + '.fits', clobber=True)
        casaStuff.importfits(fitsimage=infile + '.fits',
                             imagename=infile,
                             overwrite=True)
        os.system('rm -rf ' + infile + '.fits')
    else:
        myia = au.createCasaTool(casaStuff.iatool)
        myia.open(infile)
        vals = myia.getchunk()
        vals *= value
        myia.putchunk(vals)

    myia.setbrightnessunit(brightness_unit)
    myia.close()

    return True


def export_and_cleanup(
    infile=None,
    outfile=None,
    overwrite=False,
    remove_cards=[],
    add_cards={},
    add_history=[],
    zap_history=True,
    round_beam=True,
    roundbeam_tol=0.01
    ):
    """
    Export from a CASA image file to a FITS file, in the process
    cleaning up header keywords that are usually confusing or
    useless. Optionally add new keywords to the header and check
    whether the beam is close enough to being round that it makes
    sense to overwrite it.
    """

    if infile is None or outfile is None:
        logger.error("Missing required input.")
        return(False)

    if os.path.isdir(infile) == False:
        logger.error("Input file does not exist - "+infile)
        return(False)

    if os.path.isfile(outfile):
        if not overwrite:
            logger.error("Output exists and overwrite set to false - "+outfile)
            return(False)

    casaStuff.exportfits(imagename=infile,
                    fitsimage=outfile,
                    velocity=True,
                    overwrite=True,
                    dropstokes=True,
                    dropdeg=True,
                    bitpix=-32)

    # Clean up headers

    hdu = pyfits.open(outfile)

    hdr = hdu[0].header
    data = hdu[0].data

    # Cards to remove by default

    for card in ['BLANK','DATE-OBS','OBSERVER','O_BLANK','O_BSCALE',
                 'O_BZERO','OBSRA','OBSDEC','OBSGEO-X','OBSGEO-Y','OBSGEO-Z',
                 'DISTANCE']:
        if card in hdr.keys():
            hdr.remove(card)

    # User cards to remove

    for card in remove_cards:
        if card in hdr.keys():
            hdr.remove(card)

    # Delete history

    if zap_history:
        while 'HISTORY' in hdr.keys():
            hdr.remove('HISTORY')

    # Add history

    for history_line in add_history:
        add_history(history_line)

    for card in add_cards:
        hdr[card] = add_cards[card]

    # Get the data min and max right

    datamax = np.nanmax(data)
    datamin = np.nanmin(data)
    hdr['DATAMAX'] = datamax
    hdr['DATAMIN'] = datamin


    # Round the beam recorded in the header if it lies within the
    # specified tolerance.

    if round_beam:
        if roundbeam_tol > 0.0:
            bmaj = hdr['BMAJ']
            bmin = hdr['BMIN']
            if bmaj != bmin:
                frac_dev = np.abs(bmaj-bmin)/bmaj
                if frac_dev <= roundbeam_tol:
                    logger.info("Rounding beam.")
                    hdr['BMAJ'] = bmaj
                    hdr['BMIN'] = bmaj
                    hdr['BPA'] = 0.0
                else:
                    logger.info("Beam too asymmetric to round.")
                    logger.info("... fractional deviation: "+str(frac_dev))

    # Never forget where you came from
    hdr['COMMENT'] = 'Produced with PHANGS-ALMA pipeline version ' + pipeVer

    # Overwrite
    hdu.writeto(outfile, clobber=True)

    return()

def trim_cube(
        infile=None,
        outfile=None,
        overwrite=False,
        inplace=False,
        min_pixperbeam=3,
        pad=1
    ):
    """
    Trim empty space from around the edge of a cube. Also rebin the
    cube to smaller size, while ensuring a minimum number of pixels
    across the beam. Used to reduce the volume of cubes.
    """

    if infile is None or outfile is None:
        logger.error("Missing required input.")
        return(False)

    if os.path.isdir(infile) == False:
        logger.error("Input file not found: "+infile)
        return(False)

    # First, rebin if needed
    hdr = casaStuff.imhead(infile)
    if (hdr['axisunits'][0] != 'rad'):
        logger.error("ERROR: Based on CASA experience. I expected units of radians. I did not find this. Returning.")
        logger.error("Adjust code or investigate file "+infile)
        return(False)

    pixel_as = abs(hdr['incr'][0]/np.pi*180.0*3600.)

    if (hdr['restoringbeam']['major']['unit'] != 'arcsec'):
        logger.error("ERROR: Based on CASA experience. I expected units of arcseconds for the beam. I did not find this. Returning.")
        logger.error("Adjust code or investigate file "+infile)
        return(False)
    bmaj = hdr['restoringbeam']['major']['value']

    pix_per_beam = bmaj*1.0 / pixel_as*1.0

    if pix_per_beam > 6:
        casaStuff.imrebin(
            imagename=infile,
            outfile=outfile+'.temp',
            factor=[2,2,1],
            crop=True,
            dropdeg=True,
            overwrite=overwrite,
            )
    else:
        os.system('cp -r '+infile+' '+outfile+'.temp')

    # Figure out the extent of the image inside the cube

    myia = au.createCasaTool(casaStuff.iatool)
    myia.open(outfile + '.temp')
    myia.adddegaxes(outfile=outfile + '.temp_deg', stokes='I', overwrite=True)
    myia.close()

    mask = get_mask(outfile, allow_huge=True)

    this_shape = mask.shape

    mask_spec_x = np.sum(np.sum(mask*1.0,axis=2),axis=1) > 0
    xmin = np.max([0,np.min(np.where(mask_spec_x))-pad])
    xmax = np.min([np.max(np.where(mask_spec_x))+pad,mask.shape[0]-1])

    mask_spec_y = np.sum(np.sum(mask*1.0,axis=2),axis=0) > 0
    ymin = np.max([0,np.min(np.where(mask_spec_y))-pad])
    ymax = np.min([np.max(np.where(mask_spec_y))+pad,mask.shape[1]-1])

    mask_spec_z = np.sum(np.sum(mask*1.0,axis=0),axis=0) > 0
    zmin = np.max([0,np.min(np.where(mask_spec_z))-pad])
    zmax = np.min([np.max(np.where(mask_spec_z))+pad,mask.shape[2]-1])

    box_string = ''+str(xmin)+','+str(ymin)+','+str(xmax)+','+str(ymax)
    chan_string = ''+str(zmin)+'~'+str(zmax)

    logger.info("... box selection: "+box_string)
    logger.info("... channel selection: "+chan_string)

    if overwrite:
        os.system('rm -rf '+outfile)
        casaStuff.imsubimage(
            imagename=outfile+'.temp',
            outfile=outfile,
            box=box_string,
            chans=chan_string,
            )

    os.system('rm -rf '+outfile+'.temp')

    return(True)

def trim_rind(
        infile=None,
        outfile=None,
        overwrite=False,
        inplace=True,
        pixels=1
        ):

    if infile is None or outfile is None:
        logger.error("Missing required input.")
        return(False)

    if os.path.isdir(infile) == False:
        logger.error("Input file not found: "+infile)
        return(False)

    if inplace == False:
        if os.path.isdir(outfile) or os.path.isfile(outfile):
            if overwrite:
                os.system('rm -rf '+outfile)
            else:
                logger.error("Output file already present: "+outfile)
                return(False)

        os.system('cp -r '+infile+' '+outfile)
        target_file = outfile
    else:
        target_file = infile

    # Figure out the extent of the image inside the cube
    myia = au.createCasaTool(casaStuff.iatool)
    myia.open(target_file)
    mask = myia.getchunk(getmask=True)
    elt = nd.generate_binary_structure(2,1)
    if pixels > 1:
        elt = nd.iterate_structure(elt, pixels-1)
    mask = nd.binary_erosion(mask, elt[:,:,np.newaxis, np.newaxis])
    myia.putregion(pixelmask=mask)
    myia.close()
    return(True)

def primary_beam_correct(
    infile=None,
    pbfile=None,
    outfile=None,
    cutoff=0.25,
    overwrite=False
    ):
    """
    Construct a primary-beam corrected image.
    """

    if infile is None or pbfile is None or outfile is None:
        logger.error("Missing required input.")
        return(False)

    if os.path.isdir(infile) == False:
        logger.error("Input file missing - "+infile)
        return(False)

    if os.path.isdir(pbfile) == False:
        logger.error("Primary beam file missing - "+pbfile)
        return(False)

    if os.path.isfile(outfile) or os.path.isdir(outfile):
        if overwrite:
            os.system('rm -rf '+outfile)
        else:
            logger.error("Output exists and overwrite set to false - "+outfile)
            return(False)

    casaStuff.impbcor(imagename=infile, pbimage=pbfile, outfile=outfile, cutoff=cutoff)

    return(True)

#endregion

#region Convolution and alignment

def align_to_target(
    infile=None,
    outfile=None,
    template=None,
    interpolation='cubic',
    asvelocity=True,
    overwrite=False,
    axes=[-1]
    ):
    """
    Align one cube to another, creating a copy. Right now a thin
    wrapper to imregrid used mostly to avoid exposing CASA directly
    into the postprocessHandler. Might evolve in the future.
    """

    if infile is None or template is None or outfile is None:
        logger.error("Missing required input.")
        return(False)

    if os.path.isdir(infile) == False and os.path.isfile(infile) == False:
        logger.error("Input file missing - "+infile)
        return(False)

    if os.path.isdir(template) == False and os.path.isfile(template) == False:
        logger.error("Template file missing - "+template)
        return(False)

    if os.path.isfile(outfile) or os.path.isdir(outfile):
        if overwrite:
            os.system('rm -rf '+outfile)
        else:
            logger.error("Output exists and overwrite set to false - "+outfile)
            return(False)

    casaStuff.imregrid(
        imagename=infile,
        template=template,
        output=outfile,
        interpolation=interpolation,
        asvelocity=asvelocity,
        axes=axes,
        overwrite=True)

    return(True)

def convolve_to_round_beam(
    infile=None,
    outfile=None,
    force_beam=None,
    overwrite=False
    ):
    """
    Convolve supplied image to have a round beam. Optionally, force
    that beam to some size, else it figures out the beam.
    """

    if infile is None or outfile is None:
        logger.error("Missing required input.")
        return(None)

    if os.path.isdir(infile) == False:
        logger.error("Input file missing - "+infile)
        return(None)

    hdr = casaStuff.imhead(infile)

    if (hdr['axisunits'][0] != 'rad'):
        logger.error("Based on CASA experience. I expected units of radians. I did not find this.")
        logger.error("Adjust code or investigate file "+infile)
        return(None)
    pixel_as = abs(hdr['incr'][0]/np.pi*180.0*3600.)

    if 'perplanebeams' in hdr.keys():
        beamnames = hdr['perplanebeams']['beams'].keys()
        majorlist = [hdr['perplanebeams']['beams'][b]['*0']['major']['value']
                     for b in beamnames]
        bmaj = np.max(majorlist)
    else:
        if (hdr['restoringbeam']['major']['unit'] != 'arcsec'):
            logger.error("Based on CASA experience. I expected units of arcseconds for the beam. I did not find this.")
            logger.error("Adjust code or investigate file "+infile)
            return(None)
        bmaj = hdr['restoringbeam']['major']['value']

    if force_beam is None:
        target_bmaj = np.sqrt((bmaj)**2+(2.0*pixel_as)**2)
    else:
        min_bmaj = np.sqrt((bmaj)**2+(2.0*pixel_as)**2)
        if force_beam < min_bmaj:
            logger.warning("Requested beam is too small for convolution.")
            return(None)
        target_bmaj = force_beam

    casaStuff.imsmooth(imagename=infile,
                       outfile=outfile,
                       targetres=True,
                       major=str(target_bmaj) + 'arcsec',
                       minor=str(target_bmaj) + 'arcsec',
                       pa='0.0deg',
                       overwrite=overwrite
                       )

    # Copy over mask
    copy_mask(infile, outfile, allow_huge=True)

    return(target_bmaj)

#endregion

#region Units stuff

def calc_jytok(
    hdr=None,
    infile=None
    ):
    """
    Calculate the Jy/beam -> Kelvin conversion. Accepts a header
    already read using imhead or a file name that it will parse.
    """

    c = 2.99792458e10
    kb = 1.380658e-16

    if hdr is None:
        if infile is None:
            logger.error("No header and no infile. Returning.")
            return(None)
        hdr = casaStuff.imhead(infile, mode='list')

<<<<<<< HEAD
    for ii in range(len(hdr['shape'])):
        if hdr['cunit{}'.format(ii+1)] == 'Hz':
            break
        if ii == len(hdr['shape'])-1:
            logger.error("I expected a frequency axis but did not find it. Returning.")
            return(None)
    crpix = hdr['crpix{}'.format(ii+1)]
    cdelt = hdr['cdelt{}'.format(ii+1)]
    crval = hdr['crval{}'.format(ii+1)]
    naxis = hdr['shape'][ii]
    faxis_hz = (np.arange(naxis)+1.-crpix)*cdelt+crval
=======
    if hdr['cunit3'] != 'Hz':
        logger.error("I expected frequency as the third axis but did not find it. Returning.")
        return(None)

    crpix3 = hdr['crpix3']
    cdelt3 = hdr['cdelt3']
    crval3 = hdr['crval3']
    naxis3 = hdr['shape'][2]
    faxis_hz = (np.arange(naxis3)+1.-crpix3)*cdelt3+crval3
>>>>>>> 63677e1f
    freq_hz = np.mean(faxis_hz)

    bmaj_unit = hdr['beammajor']['unit']
    if bmaj_unit != 'arcsec':
        logger.error("Beam unit is not arcsec, which I expected. Returning. Unit instead is "+bmaj_unit)
        return(None)
    bmaj_as = hdr['beammajor']['value']
    bmin_as = hdr['beamminor']['value']
    bmaj_sr = bmaj_as/3600.*np.pi/180.
    bmin_sr = bmin_as/3600.*np.pi/180.
    beam_in_sr = np.pi*(bmaj_sr/2.0*bmin_sr/2.0)/np.log(2)

    jytok = c**2 / beam_in_sr / 1e23 / (2*kb*freq_hz**2)

    return(jytok)

def convert_jytok(
    infile=None,
    outfile=None,
    overwrite=False,
    inplace=False
    ):
    """
    Convert a cube from Jy/beam to K.
    """

    if infile is None or (outfile is None and inplace==False):
        logger.error("Missing required input.")
        return(False)

    if os.path.isdir(infile) == False:
        logger.error("Input file not found: "+infile)
        return(False)

    if inplace == False:
        if os.path.isdir(outfile) or os.path.isfile(outfile):
            if overwrite:
                os.system('rm -rf '+outfile)
            else:
                logger.error("Output file already present: "+outfile)
                return(False)

        os.system('cp -r '+infile+' '+outfile)
        target_file = outfile
    else:
        target_file = infile

    hdr = casaStuff.imhead(target_file, mode='list')
    unit = hdr['bunit']
    if unit != 'Jy/beam':
        logger.error("Input unit is not Jy/beam for file "+target_file+" . Instead found "+unit)
        return(False)

    jytok = calc_jytok(hdr=hdr)

    multiply_cube_by_value(target_file, jytok, brightness_unit='K', allow_huge=True)

    casaStuff.imhead(target_file, mode='put', hdkey='JYTOK', hdvalue=jytok)

    return(True)

def convert_ktojy(
    infile=None,
    outfile=None,
    overwrite=False,
    inplace=False
    ):
    """
    Convert a cube from K to Jy/beam.
    """

    if infile is None or (outfile is None and inplace==False):
        logger.error("Missing required input.")
        return(False)

    if os.path.isdir(infile) == False:
        logger.error("Input file not found: "+infile)
        return(False)

    if inplace == False:
        if os.path.isdir(outfile) or os.path.isfile(outfile):
            if overwrite:
                os.system('rm -rf '+outfile)
            else:
                logger.error("Output file already present: "+outfile)
                return(False)

        os.system('cp -r '+infile+' '+outfile)
        target_file = outfile
    else:
        target_file = infile

    hdr = casaStuff.imhead(target_file, mode='list')
    unit = hdr['bunit']
    if unit != 'K':
        logger.error("Input unit is not K for file "+target_file+" . Instead found "+unit)
        return(False)

    jytok = calc_jytok(hdr=hdr)

    multiply_cube_by_value(target_file, 1/jytok, 'Jy/beam', allow_huge=True)

    casaStuff.imhead(target_file, mode='put', hdkey='JYTOK', hdvalue=jytok)

    return(True)

#endregion<|MERGE_RESOLUTION|>--- conflicted
+++ resolved
@@ -578,7 +578,6 @@
             return(None)
         hdr = casaStuff.imhead(infile, mode='list')
 
-<<<<<<< HEAD
     for ii in range(len(hdr['shape'])):
         if hdr['cunit{}'.format(ii+1)] == 'Hz':
             break
@@ -590,17 +589,6 @@
     crval = hdr['crval{}'.format(ii+1)]
     naxis = hdr['shape'][ii]
     faxis_hz = (np.arange(naxis)+1.-crpix)*cdelt+crval
-=======
-    if hdr['cunit3'] != 'Hz':
-        logger.error("I expected frequency as the third axis but did not find it. Returning.")
-        return(None)
-
-    crpix3 = hdr['crpix3']
-    cdelt3 = hdr['cdelt3']
-    crval3 = hdr['crval3']
-    naxis3 = hdr['shape'][2]
-    faxis_hz = (np.arange(naxis3)+1.-crpix3)*cdelt3+crval3
->>>>>>> 63677e1f
     freq_hz = np.mean(faxis_hz)
 
     bmaj_unit = hdr['beammajor']['unit']
