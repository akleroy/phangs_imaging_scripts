--- conflicted
+++ resolved
@@ -27,40 +27,6 @@
 logger.setLevel(logging.DEBUG)
 
 # Check casa environment by importing CASA-only packages
-<<<<<<< HEAD
-#try:
-#    import taskinit
-#    casa_enabled = True
-#except ImportError:
-#    casa_enabled = False
-#
-#if casa_enabled:
-#    logger.debug('casa_enabled = True')
-#else:
-#    logger.debug('casa_enabled = False')
-#    sys.path.append(os.path.dirname(os.path.abspath(__file__)))
-#
-#import utils
-#import utilsResolutions
-#import utilsFilenames
-#import utilsLines
-#import handlerTemplate
-
-# adding phangsPipeline to sys.path and import packages
-if ','.join(sys.path).count('phangsPipeline') == 0:
-    try:
-        for path_to_add in [os.path.dirname(os.path.abspath(__file__)), 
-                            os.path.dirname(os.path.abspath(__file__))+os.sep+'phangsPipeline']:
-            if not (path_to_add in sys.path):
-                sys.path.append(path_to_add)
-    except:
-        pass
-
-import handlerTemplate
-import utilsLines
-import utilsFilenames
-import utilsResolutions
-=======
 try:
     import taskinit
     casa_enabled = True
@@ -78,7 +44,6 @@
 from . import utilsFilenames
 from . import utilsLines
 from . import handlerTemplate
->>>>>>> 12c65d0f
 
 
 class ReleaseHandler(handlerTemplate.HandlerTemplate):
