--- conflicted
+++ resolved
@@ -1655,24 +1655,31 @@
     if os.path.exists('ALMA_TP.'+source+'.'+name_line+suffix+'.image'):
         shutil.rmtree('ALMA_TP.'+source+'.'+name_line+suffix+'.image')
 
-    # Try concatenating MSs to handle the too many files issue in CASA 5
-    ms_concat_filename = 'ALMA_TP.'+source+'.'+name_line+'.ms_concat'
-    #if os.path.exists(ms_concat_filename):
-    #    shutil.rmtree(ms_concat_filename)
-    #casaStuff.concat(vis=Msnames, concatvis=ms_concat_filename)
-
-
+    # Try concatenating MSs to handle the too many files issue in CASA 5 -- TODO: using 10 as the threshold number of MS files
+    if len(Msnames) > 10:
+        ms_concat_filename = 'ALMA_TP.'+source+'.'+name_line+suffix+'.ms_concat'
+        if os.path.exists(ms_concat_filename):
+            shutil.rmtree(ms_concat_filename)
+        casaStuff.concat(vis=Msnames, concatvis=ms_concat_filename)
+        infiles = ms_concat_filename
+        logger.info('Msnames: %s, N=%d, concatenated: %s'%(Msnames, len(Msnames), ms_concat_filename))
+    else:
+        infiles = Msnames
+        logger.info('Msnames: %s, N=%d'%(Msnames, len(Msnames)))
+    
+    # CASA 6? has a better tsdimaging function, use it if possible
+    if hasattr(casaStuff, 'tsdimaging'):
+        func_sdimaging = casaStuff.tsdimaging
+    else:
+        func_sdimaging = casaStuff.sdimaging
+
+    # Start imaging
     logger.info("Start imaging")
     logger.info("Imaging from velocity "+str(start_vel)+", using "+str(nchans_vel)+" channels.")
     logger.info("Rest frequency is "+str(freq_rest_im)+" GHz.")
     logger.info("Cell and image sizes are: "+str(cell)+"arcsec and "+str(imsize))
-<<<<<<< HEAD
-    logger.info('Msnames: %s'%(Msnames))
-    casaStuff.tsdimaging(infiles = ms_concat_filename,
-=======
-    logger.info('Msnames: %s N=%d'%(Msnames, len(Msnames)))
-    casaStuff.sdimaging(infiles = Msnames,
->>>>>>> e14805d6
+    func_sdimaging(
+        infiles = Msnames,
         mode = 'velocity',
         nchan = nchans_vel,
         width = str(chan_dv_kms)+'km/s',
@@ -1746,15 +1753,10 @@
     #if checkdir(os.getcwd(),path_galaxy) == False:
     #    os.chdir('../'+path_galaxy+'calibration')
 
-    #
-<<<<<<< HEAD
-    imagename = 'ALMA_TP.'+source+'.'+name_line+'.image'
-    #weightname = 'ALMA_TP.'+source+'.'+name_line+'.image.weight'
-    weightname = 'ALMA_TP.'+source+'.'+name_line+'.weight'
-=======
+    # Prepare to output image and weight data
     imagename = 'ALMA_TP.'+source+'.'+name_line+suffix+'.image'
+    #weightname = 'ALMA_TP.'+source+'.'+name_line+suffix+'.weight'
     weightname = 'ALMA_TP.'+source+'.'+name_line+suffix+'.image.weight'
->>>>>>> e14805d6
     imagefile = imagename + '.fits'
     weightfile = weightname + '.fits'
 
