--- conflicted
+++ resolved
@@ -363,33 +363,19 @@
     spws_scie = [int(i) for i in spws_scie]
 
     # Read number of channels, frequency at channel zero and compute representative frequency
-<<<<<<< HEAD
-    freq_zero_scie  = [None] * len(spws_scie)
-    chan_width_scie = [None] * len(spws_scie)
-    num_chan_scie   = [None] * len(spws_scie)
-    freq_rep_scie   = [None] * len(spws_scie)
-=======
     freq_zero_scie  = list(range(len(spws_scie)))
     chan_width_scie = list(range(len(spws_scie)))
     num_chan_scie   = list(range(len(spws_scie)))
     freq_rep_scie   = list(range(len(spws_scie)))
->>>>>>> b60e5700
     for i in range(len(spws_scie)):
         freq_zero_scie[i]  = float(mytb.getcol('REF_FREQUENCY',startrow=spws_scie[i],nrow=1))
         chan_width_scie[i] = float(mytb.getcol('CHAN_WIDTH',startrow=spws_scie[i],nrow=1)[0])
         num_chan_scie[i]   = float(mytb.getcol('NUM_CHAN',startrow=spws_scie[i],nrow=1))
         freq_rep_scie[i]   = (num_chan_scie[i]/2*chan_width_scie[i]+freq_zero_scie[i])/1e6
-<<<<<<< HEAD
-    freq_zero_tsys  = [None] * len(spws_scie)
-    chan_width_tsys = [None] * len(spws_scie)
-    num_chan_tsys   = [None] * len(spws_scie)
-    freq_rep_tsys   = [None] * len(spws_scie)
-=======
     freq_zero_tsys  = list(range(len(spws_tsys)))
     chan_width_tsys = list(range(len(spws_tsys)))
     num_chan_tsys   = list(range(len(spws_tsys)))
     freq_rep_tsys   = list(range(len(spws_tsys)))
->>>>>>> b60e5700
     for i in range(len(spws_tsys)):
         freq_zero_tsys[i]  = float(mytb.getcol('REF_FREQUENCY',startrow=spws_tsys[i],nrow=1))
         chan_width_tsys[i] = float(mytb.getcol('CHAN_WIDTH',startrow=spws_tsys[i],nrow=1)[0])
@@ -1014,19 +1000,9 @@
     logger.info("2.3 Initial flagging, reading flags in file file_flags.py. You can modify this file to add more flags")
     extract_flagging(filename, pipeline, flag_dir=flag_dir, flag_file=flag_file)    # Extract flags from original ALMA calibration script (sdflag entries)
     if os.path.exists(path_script+'file_flags.py'):
-<<<<<<< HEAD
-        try:
-            execfile(path_script+'file_flags.py')    #<TODO><DZLIU># 
-        except NameError:  # Does not exist in python3
-            exec(open(path_script+"file_flags.py").read())
-    
-    # 2.4 Create Tsys map 
-=======
-        #execfile(path_script+'file_flags.py')
-        exec(compile(open(path_script+'file_flags.py').read(), path_script+'file_flags.py', 'exec'), globals(), locals())
+        execfile(path_script+'file_flags.py')    #<TODO><DZLIU>#
 
     # 2.4 Create Tsys map
->>>>>>> b60e5700
     logger.info("2.4 Creating Tsysmaps" )
     # Read spws and frquencies for science and tsys
     spws_scie,spws_tsys,freq_rep_scie,freq_rep_tsys = spws_info[0:4]
@@ -1635,26 +1611,19 @@
         imsize  = int(round(maxsize/cell)*factorim)
     else:
         imsize     = int(round(maxsize/cell)*1.5)
-<<<<<<< HEAD
-        
-=======
->>>>>>> b60e5700
 
     start_vel      = source_vel_kms-vwidth_kms/2
     nchans_vel     = int(round(vwidth_kms/chan_dv_kms))
 
     if os.path.exists('ALMA_TP.'+source+'.'+name_line+'.image'):
         shutil.rmtree('ALMA_TP.'+source+'.'+name_line+'.image')
-<<<<<<< HEAD
-    
+
     # Try concatenating MSs to handle the too many files issue in CASA 5
     ms_concat_filename = 'ALMA_TP.'+source+'.'+name_line+'.ms_concat'
     #if os.path.exists(ms_concat_filename):
     #    shutil.rmtree(ms_concat_filename)
     #casaStuff.concat(vis=Msnames, concatvis=ms_concat_filename)
 
-=======
->>>>>>> b60e5700
 
     logger.info("Start imaging")
     logger.info("Imaging from velocity "+str(start_vel)+", using "+str(nchans_vel)+" channels.")
@@ -1675,15 +1644,9 @@
         imsize = imsize,
         cell = str(cell)+'arcsec',
         overwrite = True,
-<<<<<<< HEAD
-        outfile = 'ALMA_TP.'+source+'.'+name_line)
-    
-    # Correct the brightness unit in the image header  
-=======
         outfile = 'ALMA_TP.'+source+'.'+name_line+'.image')
 
     # Correct the brightness unit in the image header
->>>>>>> b60e5700
     casaStuff.imhead(imagename = 'ALMA_TP.'+source+'.'+name_line+'.image',
         mode = 'put',
         hdkey = 'bunit',
