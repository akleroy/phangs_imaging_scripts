"""
PostProcessHandler

The PHANGS pipeline to handle post-processing of cubes. Works through
a single big class (the PostProcessHandler). This needs to be attached
to a keyHandler to access the target, product, and configuration
keys.

There should not be any direct calls to CASA in here. Eventually, this
should be able to run without CASA enabled (though it won't be able to
call any of the CASA-specific routines). Right now, just avoid direct
calls to CASA from this class.
"""

import os, sys, re, shutil
import glob
import logging

import numpy as np

<<<<<<< HEAD
from clean_call import CleanCall

import logging
=======
>>>>>>> 11217d81
logger = logging.getLogger(__name__)
logger.setLevel(logging.DEBUG)


# Check casa environment by importing CASA-only packages
#try:
#    import taskinit
#    casa_enabled = True
#except ImportError:
#    casa_enabled = False
#
#if casa_enabled:
#    logger.debug('casa_enabled = True')
#    import casaCubeRoutines as ccr
#    import casaMosaicRoutines as cmr
#    import casaFeatherRoutines as cfr
#    reload(ccr)
#    reload(cmr)
#    reload(cfr)
#else:
#    logger.debug('casa_enabled = False')
#    sys.path.append(os.path.dirname(os.path.abspath(__file__)))
#
#import handlerTemplate
#import utilsFilenames
#import utilsResolutions

# adding phangsPipeline to sys.path and import packages
if ','.join(sys.path).count('phangsPipeline') == 0:
    try:
        for path_to_add in [os.path.dirname(os.path.abspath(__file__)), 
                            os.path.dirname(os.path.abspath(__file__))+os.sep+'phangsPipeline']:
            if not (path_to_add in sys.path):
                sys.path.append(path_to_add)
    except:
        pass

<<<<<<< HEAD
import handlerTemplate
import utilsFilenames
import utilsResolutions
        
# import casa environment modules, which will be used when not in dry-run mode
try:
    import casaCubeRoutines as ccr
    import casaMosaicRoutines as cmr
    import casaFeatherRoutines as cfr
except:
    logger.warning('Module could not be imported: casaImagingRoutines and casaMaskingRoutines.')

=======
if casa_enabled:
    logger.debug('casa_enabled = True')
    from . import casaCubeRoutines as ccr
    from . import casaMosaicRoutines as cmr
    from . import casaFeatherRoutines as cfr
    reload(ccr)
    reload(cmr)
    reload(cfr)
else:
    logger.debug('casa_enabled = False')
    sys.path.append(os.path.dirname(os.path.abspath(__file__)))

from . import handlerTemplate
from . import utilsFilenames
from . import utilsResolutions
>>>>>>> 11217d81

class PostProcessHandler(handlerTemplate.HandlerTemplate):
    """
    Class to handle post-processing of ALMA data. Post-processing here
    begins with the results of imaging and proceeds through reduced,
    science-ready data cubes.
    """

    def __init__(
        self,
        key_handler = None,
        dry_run = False,
        ):
        
        # inherit template class
        handlerTemplate.HandlerTemplate.__init__(self, key_handler = key_handler, dry_run = dry_run)

#region File name routines

    ###########################################
    # Defined file names for various products #
    ###########################################

    def _fname_dict(
        self,
        target=None,
        config=None,
        product=None,
        extra_ext='',
        ):
        """
        Make the file name dictionary for all postprocess files. This
        will give the a big dictionary of names where one can look up
        each type of file (e.g., primary beam corrected, single dish
        aligned, etc.) given some target, config, and product. This
        routine has a lot of hard-coded knowledge about our
        postprocessing conventions.
        """

        # &%&%&%&%&%&%&%&%&%&%&%&%&%&%&%&%&%&%&%&%&%&%
        # Error checking
        # &%&%&%&%&%&%&%&%&%&%&%&%&%&%&%&%&%&%&%&%&%&%

        if target is None:
            logger.error("Need a target.")
            return()

        if product is None:
            logger.error("Need a product.")
            return()

        if config is None:
            logger.error("Need a config.")
            return()

        # &%&%&%&%&%&%&%&%&%&%&%&%&%&%&%&%&%&%&%&%&%&%
        # Initialize
        # &%&%&%&%&%&%&%&%&%&%&%&%&%&%&%&%&%&%&%&%&%&%

        fname_dict = {}

        # &%&%&%&%&%&%&%&%&%&%&%&%&%&%&%&%&%&%&%&%&%&%
        # Original files
        # &%&%&%&%&%&%&%&%&%&%&%&%&%&%&%&%&%&%&%&%&%&%

        # Original cube
                    
        tag = 'orig'
        orig_file = utilsFilenames.get_cube_filename(
            target = target, config = config, product = product,
            ext = None,
            casa = True,
            casaext = '.image')
        fname_dict[tag] = orig_file
        
        # Original primary beam file

        tag = 'pb'
        pb_file = utilsFilenames.get_cube_filename(
            target = target, config = config, product = product,
            ext = None,
            casa = True,
            casaext = '.pb')
        fname_dict[tag] = pb_file

        # Original single dish file (note that this comes with a
        # directory)

        has_sd = self._kh.has_singledish(target=target, product=product)
        tag = 'orig_sd'
        if has_sd:
            orig_sd_file = self._kh.get_sd_filename(
                target = target, product = product)            
            fname_dict[tag] = orig_sd_file
        else:
            fname_dict[tag] = ''

        # &%&%&%&%&%&%&%&%&%&%&%&%&%&%&%&%&%&%&%&%&%&%
        # Processed files (apply the extra_ext tag here)
        # &%&%&%&%&%&%&%&%&%&%&%&%&%&%&%&%&%&%&%&%&%&%

        # Primary beam corrected file

        tag = 'pbcorr'
        pbcorr_file = utilsFilenames.get_cube_filename(
            target = target, config = config, product = product,
            ext = 'pbcorr'+extra_ext,
            casa = True,
            casaext = '.image')
        fname_dict[tag] = pbcorr_file

        # Files with round beams

        tag = 'round'
        round_file = utilsFilenames.get_cube_filename(
            target = target, config = config, product = product,
            ext = 'round'+extra_ext,
            casa = True,
            casaext = '.image')
        fname_dict[tag] = round_file

        tag = 'pbcorr_round'
        pbcorr_round_file = utilsFilenames.get_cube_filename(
            target = target, config = config, product = product,
            ext = 'pbcorr_round'+extra_ext,
            casa = True,
            casaext = '.image')
        fname_dict[tag] = pbcorr_round_file

        # Weight file for use in linear mosaicking

        tag = 'weight'
        weight_file = utilsFilenames.get_cube_filename(
            target = target, config = config, product = product,
            ext = 'weight'+extra_ext,
            casa = True,
            casaext = '.image')
        fname_dict[tag] = weight_file

        tag = 'weight_aligned'
        weight_file = utilsFilenames.get_cube_filename(
            target = target, config = config, product = product,
            ext = 'weight_aligned'+extra_ext,
            casa = True,
            casaext = '.image')
        fname_dict[tag] = weight_file

        # Common resolution parts for mosaic

        tag = 'linmos_commonres'
        commonres_file = utilsFilenames.get_cube_filename(
            target = target, config = config, product = product,
            ext = 'linmos_commonres'+extra_ext,
            casa = True,
            casaext = '.image')
        fname_dict[tag] = commonres_file

        # Aligned parts for mosaic

        tag = 'linmos_aligned'
        aligned_file = utilsFilenames.get_cube_filename(
            target = target, config = config, product = product,
            ext = 'linmos_aligned'+extra_ext,
            casa = True,
            casaext = '.image')
        fname_dict[tag] = aligned_file

        # Imported single dish file aligned to the interfometer data

        tag = 'prepped_sd'
        prepped_sd_file = utilsFilenames.get_cube_filename(
            target = target, config = config, product = product,
            ext = 'singledish'+extra_ext,
            casa = True,
            casaext = '.image')
        fname_dict[tag] = prepped_sd_file

        # Singledish weight for use in linear mosaicking

        tag = 'sd_weight'
        sd_weight_file = utilsFilenames.get_cube_filename(
            target = target, config = config, product = product,
            ext = 'singledish_weight'+extra_ext,
            casa = True,
            casaext = '.image')
        fname_dict[tag] = sd_weight_file 

        # Singledish data aliged to a common grid for mosaicking

        tag = 'sd_aligned'
        sd_align_file = utilsFilenames.get_cube_filename(
            target = target, config = config, product = product,
            ext = 'singledish_aligned'+extra_ext,
            casa = True,
            casaext = '.image')
        fname_dict[tag] = sd_align_file 

        # Singledish weight for use in linear mosaicking now on a
        # common astrometric grid

        tag = 'sd_weight_aligned'
        sd_weight_aligned_file = utilsFilenames.get_cube_filename(
            target = target, config = config, product = product,
            ext = 'singledish_weight_aligned'+extra_ext,
            casa = True,
            casaext = '.image')
        fname_dict[tag] = sd_weight_aligned_file 

        # Compressed files with edges trimmed off and smallest
        # reasonable pixel size.

        tag = 'trimmed'
        trimmed_file = utilsFilenames.get_cube_filename(
            target = target, config = config, product = product,
            ext = 'trimmed'+extra_ext,
            casa = True,
            casaext = '.image')
        fname_dict[tag] = trimmed_file
        
        tag = 'pbcorr_trimmed'
        pbcorr_trimmed_file = utilsFilenames.get_cube_filename(
            target = target, config = config, product = product,
            ext = 'pbcorr_trimmed'+extra_ext,
            casa = True,
            casaext = '.image')
        fname_dict[tag] = pbcorr_trimmed_file
        
        tag = 'trimmed_pb'
        trimmed_pb_file = utilsFilenames.get_cube_filename(
            target = target, config = config, product = product,
            ext = 'trimmed'+extra_ext,
            casa = True,
            casaext = '.pb')
        fname_dict[tag] = trimmed_pb_file

        # Files converted to Kelvin, including FITS output files

        tag = 'trimmed_k'
        trimmed_k_file = utilsFilenames.get_cube_filename(
            target = target, config = config, product = product,
            ext = 'trimmed_k'+extra_ext,
            casa = True,
            casaext = '.image')
        fname_dict[tag] = trimmed_k_file

        tag = 'trimmed_k_fits'
        trimmed_k_fits = utilsFilenames.get_cube_filename(
            target = target, config = config, product = product,
            ext = 'trimmed_k'+extra_ext,
            casa = False)
        fname_dict[tag] = trimmed_k_fits
        
        tag = 'pbcorr_trimmed_k'
        pbcorr_trimmed_k_file = utilsFilenames.get_cube_filename(
            target = target, config = config, product = product,
            ext = 'pbcorr_trimmed_k'+extra_ext,
            casa = True,
            casaext = '.image')
        fname_dict[tag] = pbcorr_trimmed_k_file

        tag = 'pbcorr_trimmed_k_fits'
        pbcorr_trimmed_k_fits = utilsFilenames.get_cube_filename(
            target = target, config = config, product = product,
            ext = 'pbcorr_trimmed_k'+extra_ext,
            casa = False)
        fname_dict[tag] = pbcorr_trimmed_k_fits

        tag = 'trimmed_pb_fits'
        trimmed_pb_fits = utilsFilenames.get_cube_filename(
            target = target, config = config, product = product,
            ext = 'trimmed_pb'+extra_ext,
            casa = False)
        fname_dict[tag] = trimmed_pb_fits

        # Return
        
        return(fname_dict)

#endregion

#region "Tasks" : Individual postprocessing steps

    def task_stage_interf_data(
        self,
        target = None,
        product = None,
        config = None,
        extra_ext_in = '',
        extra_ext_out = '',
        check_files = True,
        ):
        """
        For one target, product, config combination copy the
        interferometric cube and primary beam file to the working
        postprocessing directory.
        """

        # Generate file names

        indir = self._kh.get_imaging_dir_for_target(target)
        outdir = self._kh.get_postprocess_dir_for_target(target)
        fname_dict_in = self._fname_dict(
            target=target, config=config, product=product, extra_ext=extra_ext_in)
        fname_dict_out = self._fname_dict(
            target=target, config=config, product=product, extra_ext=extra_ext_out)
                
        # Copy the primary beam and the interferometric imaging
        
        for this_tag in ['orig', 'pb']:
            
            infile = fname_dict_in[this_tag]
            outfile = fname_dict_out[this_tag]
        
            # Check input file existence
            if check_files:
                if not (os.path.isdir(indir+infile)):
                    logger.warning("Missing "+indir+infile)
                    continue
    
            logger.info("")
            logger.info("&%&%&%&%&%&%&%&%&%&%&%&%&%&%")
            logger.info("Staging data for:")
            logger.info(str(target)+" , "+str(product)+" , "+str(config))
            logger.info("&%&%&%&%&%&%&%&%&%&%&%&%&%&%")
            logger.info("")
            # logger.info("Using ccr.copy_dropdeg.")
            logger.info("Staging "+outfile)
            
            if not self._dry_run:
                os.system('rm -rf ' + outdir + outfile)
                os.system('cp -r ' + indir + infile + ' ' + outdir + outfile)
                # ccr.copy_dropdeg(
                #     infile=indir+infile,
                #     outfile=outdir+outfile,
                #     overwrite=True)

        return()

    def task_remove_degenerate_axes(
            self,
            target = None,
            product = None,
            config = None,
            extra_ext = '',
            check_files = True,
            ):
        """
        Remove
        degenerate axes for target, product, config combination in postprocessing directory.
        """

        # Generate file names

        file_dir = self._kh.get_postprocess_dir_for_target(target)
        fname_dict = self._fname_dict(target=target, config=config, product=product, extra_ext=extra_ext)

        # Copy the primary beam and the interferometric imaging

        logger.info("Dropping degenerate axes from postprocess image/pb files.")

        for this_tag in ['orig', 'pb', 'pbcorr', 'pbcorr_round']:

            file_name = fname_dict[this_tag]

            # Check input file existence
            if check_files:
                if not (os.path.isdir(file_dir+file_name)):
                    logger.warning("Missing "+file_dir+file_name)
                    continue

            if not self._dry_run:
                ccr.copy_dropdeg(file_dir + file_name, file_dir + file_name + '_nodeg', overwrite=True)

                os.system('rm -rf ' + file_dir + file_name)
                os.system('cp -r ' + file_dir + file_name + '_nodeg ' + file_dir + file_name)
                os.system('rm -rf ' + file_dir + file_name + '_nodeg')

        return()

    def task_pbcorr(
        self,
        target = None,
        product = None,
        config = None,
        in_tag = 'orig',
        out_tag = 'pbcorr',
        extra_ext_in = '',
        extra_ext_out = '',
        check_files = True,
        ):
        """
        For one target, product, config combination primary beam
        correct the interferometer data.
        """

        # Generate file names

        indir = self._kh.get_postprocess_dir_for_target(target)
        outdir = self._kh.get_postprocess_dir_for_target(target)
        fname_dict_in = self._fname_dict(
            target=target, config=config, product=product, extra_ext=extra_ext_in)
        fname_dict_out = self._fname_dict(
            target=target, config=config, product=product, extra_ext=extra_ext_out)

        # Pull in the pblimit for setting the cutoff
        recipe_list = self._kh.get_imaging_recipes(config=config, product=product)
        clean_call = CleanCall(recipe_list)
        cutoff = clean_call.get_param('pblimit')

        infile = fname_dict_in[in_tag]
        outfile = fname_dict_out[out_tag]
        pbfile = fname_dict_in['pb']

        # Check input file existence
         
        if check_files:
            if not (os.path.isdir(indir+infile)):
                logger.warning("Missing "+indir+infile)
                return()
            if not (os.path.isdir(indir+pbfile)):
                logger.warning("Missing "+indir+pbfile)
                return()

        # Apply the primary beam correction to the data.
        
        logger.info("")
        logger.info("&%&%&%&%&%&%&%&%&%&%&%&%&%&%")
        logger.info("Primary beam correction for:")
        logger.info(str(target)+" , "+str(product)+" , "+str(config))
        logger.info("&%&%&%&%&%&%&%&%&%&%&%&%&%&%")
        logger.info("")
        
        logger.info("Using ccr.primary_beam_correct")
        logger.info("Correcting to "+outfile)
        logger.info("Correcting from "+infile)
        logger.info("Correcting using "+pbfile)
        
        if not self._dry_run:
            ccr.primary_beam_correct(
                infile=indir+infile,
                outfile=outdir+outfile,
                pbfile=indir+pbfile,
                cutoff=cutoff,
                overwrite=True)

        return()

    def task_round_beam(
        self,
        target = None,
        product = None,
        config = None,
        in_tag = 'pbcorr',
        out_tag = 'pbcorr_round',
        extra_ext_in = '',
        extra_ext_out = '',
        force_beam_as = None,
        check_files = True,
        ):
        """
        For one target, product, config combination, convolve the cube
        to have a round beam. Note that via the force_beam_as keyword
        this task can also be used to convolve data to a fixed (round)
        angular resolution.
        """

        # Generate file names

        indir = self._kh.get_postprocess_dir_for_target(target)
        outdir = self._kh.get_postprocess_dir_for_target(target)
        fname_dict_in = self._fname_dict(
            target=target, config=config, product=product, extra_ext=extra_ext_in)
        fname_dict_out = self._fname_dict(
            target=target, config=config, product=product, extra_ext=extra_ext_out)
        
        infile = fname_dict_in[in_tag]
        outfile = fname_dict_out[out_tag]

        # Check input file existence        

        if check_files:
            if not (os.path.isdir(indir+infile)):
                logger.warning("Missing "+infile)
                return()

        # Convolve the data to have a round beam.
        
        logger.info("")
        logger.info("&%&%&%&%&%&%&%&%&%&%&%&%&%&%&%&%")
        logger.info("Convolving to a round beam for:")
        logger.info(str(target)+" , "+str(product)+" , "+str(config))
        logger.info("&%&%&%&%&%&%&%&%&%&%&%&%&%&%&%&%")
        logger.info("")
        
        logger.info("Using ccr.convolve_to_round_beam")
        logger.info("Convolving from "+infile)
        logger.info("Convolving to "+outfile)
        if force_beam_as is not None:
            logger.info("Forcing beam to "+str(force_beam_as))
        
        if not self._dry_run:
            ccr.convolve_to_round_beam(
                infile=indir+infile,
                outfile=outdir+outfile,
                force_beam=force_beam_as,
                overwrite=True)

        return()

    def task_stage_singledish(
        self,
        target = None,
        product = None,
        config = None,
        template_tag = 'pbcorr_round',
        out_tag = 'prepped_sd',
        extra_ext_in = '',
        extra_ext_out = '',
        check_files = True,
        ):
        """
        For one target, product, config combination, copy the single
        dish data and align it to the interferometric grid.
        """

        # Generate file names

        indir = ''
        outdir = self._kh.get_postprocess_dir_for_target(target)
        tempdir = self._kh.get_postprocess_dir_for_target(target)
        fname_dict_in = self._fname_dict(
            target=target, config=config, product=product, extra_ext=extra_ext_in)
        fname_dict_out = self._fname_dict(
            target=target, config=config, product=product, extra_ext=extra_ext_out)

        template = fname_dict_in[template_tag]
        infile = fname_dict_in['orig_sd']
        outfile = fname_dict_out[out_tag]

        # Check input file existence        
        
        if check_files:
            if (not (os.path.isdir(indir+infile))) and \
                    (not (os.path.isfile(indir+infile))):
                logger.warning("Missing "+infile)
                return()
            if not (os.path.isdir(tempdir+template)):
                logger.warning("Missing "+tempdir+template)
                return()

        # Stage the singledish data for feathering

        logger.info("")
        logger.info("&%&%&%&%&%&%&%&%&%&%&%&%&%&%&%&%")
        logger.info("Preparing single dish data for:")
        logger.info(str(target)+" , "+str(product)+" , "+str(config))
        logger.info("&%&%&%&%&%&%&%&%&%&%&%&%&%&%&%&%")
        logger.info("")
        
        logger.info("Using cfr.prep_sd_for_feather.")
        logger.info("Prepping "+outfile)
        logger.info("Original file "+infile)
        logger.info("Using interferometric template "+template)
        
        if not self._dry_run:
            cfr.prep_sd_for_feather(
                sdfile_in=indir+infile,
                sdfile_out=outdir+outfile,
                interf_file=tempdir+template,
                do_import=True,
                do_dropdeg=True,
                do_align=True,
                do_checkunits=True,                                
                overwrite=True)

        return()

    def task_make_interf_weight(
        self,
        target = None,
        product = None,
        config = None,
        image_tag = 'pbcorr_round',
        in_tag = 'pb',
        input_type = 'pb',
        scale_by_noise = True,
        out_tag = 'weight',
        extra_ext_in = '',
        extra_ext_out = '',
        check_files = True,
        ):
        """
        For one target, product, config combination, make a 'weight'
        image for use in linearly mosaicking the cube with other,
        overlapping cubes. This task targets interferometric dish
        data.
        """

        # Generate file names

        indir = self._kh.get_postprocess_dir_for_target(target)
        outdir = self._kh.get_postprocess_dir_for_target(target)
        fname_dict_in = self._fname_dict(
            target=target, config=config, product=product, extra_ext=extra_ext_in)
        fname_dict_out = self._fname_dict(
            target=target, config=config, product=product, extra_ext=extra_ext_out)
        
        image_file = fname_dict_in[image_tag]
        infile = fname_dict_in[in_tag]
        outfile = fname_dict_out[out_tag]        

        # Check input file existence        
        
        if check_files:
            if not (os.path.isdir(indir+infile)):
                logger.warning("Missing "+infile)
                return()
            if not (os.path.isdir(indir+image_file)):
                logger.warning("Missing "+image_file)
                return()

        # Create a weight image for use linear mosaicking targets that
        # are part of a linear mosaic

        logger.info("")
        logger.info("&%&%&%&%&%&%&%&%&%&%&%&")
        logger.info("Making weight file for:")
        logger.info(str(target)+" , "+str(product)+" , "+str(config))
        logger.info("&%&%&%&%&%&%&%&%&%&%&%&")
        logger.info("")
        
        logger.info("Using cmr.generate_weight_file.")
        logger.info("Making weight file "+outfile)
        logger.info("Based off of primary beam file "+infile)
        logger.info("Measuring noise from file "+image_file)
                        
        if not self._dry_run:
            cmr.generate_weight_file(
                image_file = indir+image_file,
                input_file = indir+infile,
                input_type = input_type,
                outfile = indir + outfile,
                scale_by_noise = scale_by_noise,
                overwrite=True)

        return()

    def task_make_singledish_weight(
        self,
        target = None,
        product = None,
        config = None,
        image_tag = 'prepped_sd',
        out_tag = 'sd_weight',
        extra_ext_in = '',
        extra_ext_out = '',
        check_files = True,
        ):
        """
        For one target, product, config combination, make a 'weight'
        image for use in linearly mosaicking the cube with other,
        overlapping cubes. This task targets single dish data.
        """

        # Generate file names

        indir = self._kh.get_postprocess_dir_for_target(target)
        outdir = self._kh.get_postprocess_dir_for_target(target)
        fname_dict_in = self._fname_dict(
            target=target, config=config, product=product, extra_ext=extra_ext_in)
        fname_dict_out = self._fname_dict(
            target=target, config=config, product=product, extra_ext=extra_ext_out)
                        
        image_file = fname_dict_in[image_tag]
        outfile = fname_dict_out[out_tag]

        # Check input file existence        
    
        if check_files:
            if not (os.path.isdir(indir+image_file)):
                logger.warning("Missing "+image_file)
                return()

        # Make a weight file for single dish targets that
        # are part of a linear mosaic

        logger.info("")
        logger.info("&%&%&%&%&%&%&%&%&%&%&%&%&%&%&%&%&%&")
        logger.info("Making single dish weight file for:")
        logger.info(str(target)+" , "+str(product)+" , "+str(config))
        logger.info("&%&%&%&%&%&%&%&%&%&%&%&%&%&%&%&%&%&")
        logger.info("")
        
        logger.info("Using cmr.generate_weight_file.")
        logger.info("Making weight file "+outfile)
        logger.info("Measuring noise from file "+image_file)
            
        if not self._dry_run:
            cmr.generate_weight_file(
                image_file = indir+image_file,
                input_value = 1.0,
                input_type = 'weight',
                outfile = indir + outfile,
                scale_by_noise = True,
                overwrite=True)
                
        return()

    def task_feather(
        self,
        target = None,
        product = None,
        config = None,
        interf_tag = 'pbcorr_round',
        sd_tag = 'prepped_sd',
        out_tag = 'pbcorr_round',
        extra_ext_in = '',
        extra_ext_out = '',
        apodize = False,
        apod_ext = 'pb',
        copy_weights = True,
        check_files = True,       
        ):
        """
        For one target, product, config combination, feather together
        a single dish and interferometric data set. Note that
        apodization is exposed as an option. Also note that the
        configuration of the input and output will differ (an
        interferometric configuration comes in, a feather
        configuration comes out). Optionally, propagate the weights
        from the interferometric side to become the weights for the
        new feathered data.
        """

        # Generate file names

        indir = self._kh.get_postprocess_dir_for_target(target)
        outdir = self._kh.get_postprocess_dir_for_target(target)
        fname_dict_in = self._fname_dict(
            target=target, config=config, product=product,
            extra_ext=extra_ext_in)

        # Note that feather changes the config

        feather_config = self._kh.get_feather_config_for_interf_config(
            interf_config=config)

        fname_dict_out = self._fname_dict(
            target=target, config=feather_config, product=product, 
            extra_ext=extra_ext_out)
                        
        interf_file = fname_dict_in[interf_tag]
        sd_file = fname_dict_in[sd_tag]
        if len(fname_dict_out) == 0:
           logger.info("No feather config found for:")
           logger.info(str(target) + " , "+str(product)+" , "+str(config))
           return()
        outfile = fname_dict_out[out_tag]

        # Error checking

        # Check input file existence        
    
        # Feather the single dish and interferometer data
                
        logger.info("")
        logger.info("&%&%&%&%&%&%&%&%&%&%&%&%&%&%&%&%&%&%&%&%&%&%&%&%&%&%")
        logger.info("Feathering interferometer and single dish data for:")
        logger.info(str(target)+" , "+str(product)+" , "+str(config))
        logger.info("&%&%&%&%&%&%&%&%&%&%&%&%&%&%&%&%&%&%&%&%&%&%&%&%&%&%")
        logger.info("")
        
        logger.info("Using cfr.feather_two_cubes.")
        logger.info("Feathering "+outfile)
        logger.info("Feathering interferometric data "+interf_file)
        logger.info("Feathering single dish data "+sd_file)

        # Feather has a couple of algorithmic choices
        # associated with it. Run the method that the
        # user has selected.
        
        if apodize:

            apod_file = fname_dict_in[apod_ext]

            logger.info("Apodizing using file "+apod_file)

            if not self._dry_run:
                cfr.feather_two_cubes(
                    interf_file=indir+interf_file,
                    sd_file=indir+sd_file,
                    out_file=outdir+outfile,
                    do_blank=True,
                    do_apodize=True,
                    apod_file=indir+apod_file,
                    apod_cutoff=0.0,
                    overwrite=True)
                
        else:
            
            if not self._dry_run:
                cfr.feather_two_cubes(
                    interf_file=indir+interf_file,
                    sd_file=indir+sd_file,
                    out_file=outdir+outfile,
                    do_blank=True,
                    do_apodize=False,
                    apod_file=None,
                    apod_cutoff=-1.0,
                    overwrite=True)

        if copy_weights:
                
            interf_weight_exists = False
            interf_weight_file = fname_dict_in['weight']
            if os.path.isdir(indir+interf_weight_file):
                interf_weight_exists = True
            else:
                logger.info("Interferometric weight file not found "+interf_weight_file)

            if interf_weight_exists:
                logger.info("")
                logger.info("&%&%&%&%&%&%&%&%&%&%&%&%&%&%&%&%&%&%&%&%&%&%&%&%&%&%")
                logger.info("Copying weights for:")
                logger.info(str(target)+" , "+str(product)+" , "+str(config))
                logger.info("&%&%&%&%&%&%&%&%&%&%&%&%&%&%&%&%&%&%&%&%&%&%&%&%&%&%")
                logger.info("")
                
                out_weight_file=fname_dict_out['weight']

                logger.info("Copying from "+interf_weight_file)
                logger.info("Copying to "+out_weight_file)
                if not self._dry_run:
                    ccr.copy_dropdeg(infile=indir+interf_weight_file, 
                                     outfile=outdir+out_weight_file, 
                                     overwrite=True)
        return()

    def task_compress(
            self,
            target = None,
            product = None,
            config = None,
            in_tag = 'pbcorr_round',
            out_tag = 'pbcorr_trimmed',
            do_trimrind = True,
            do_pb_too = True,
            in_pb_tag = 'pb',
            out_pb_tag = 'pb_trimmed',
            extra_ext_in = '',
            extra_ext_out = '',
            check_files = True
    ):
        """
        For one target, product, config combination, compress the cube
        to the smallest reasonable volume. Also align the primary beam
        file out onto this grid.
        """

        # Generate file names

        indir = self._kh.get_postprocess_dir_for_target(target)
        outdir = self._kh.get_postprocess_dir_for_target(target)
        fname_dict_in = self._fname_dict(
            target=target, config=config, product=product, extra_ext=extra_ext_in)
        fname_dict_out = self._fname_dict(
            target=target, config=config, product=product, extra_ext=extra_ext_out)

        infile = fname_dict_in['pbcorr_round']
        outfile = fname_dict_out['pbcorr_trimmed']

        infile_pb = fname_dict_in['pb']
        outfile_pb = fname_dict_out['trimmed_pb']

        # Check input file existence        

        if check_files:
            if not (os.path.isdir(indir+infile)):
                logger.warning("Missing "+infile)
                return()

        # Compress, reducing cube volume.

        logger.info("")
        logger.info("&%&%&%&%&%&%&%&%&%&%&%&%&%&%")
        logger.info("Trimming cube for:")
        logger.info(str(target)+" , "+str(product)+" , "+str(config))
        logger.info("&%&%&%&%&%&%&%&%&%&%&%&%&%&%")
        logger.info("")

        logger.info("Producing "+outfile+" using ccr.trim_cube.")
        logger.info("Trimming from original file "+infile)
        
        if not self._dry_run:
            ccr.trim_cube(
                infile=indir+infile,
                outfile=outdir+outfile,
                overwrite=True,
                inplace=False,
                min_pixperbeam=3,
                pad=1)

            if do_trimrind:
                ccr.trim_rind(
                    infile=outdir+outfile,
                    inplace=True,
                    pixels=1)
                

        if do_pb_too is False:
            return()

        if check_files:
            if not (os.path.isdir(indir+infile_pb)):
                logger.warning("Missing "+infile_pb)
                return()
            
        template = fname_dict_out['pbcorr_trimmed']

        if check_files:
            if not (os.path.isdir(outdir+template)):
                logger.warning("Missing "+template)
                return()

        logger.info("Aligning primary beam image to new astrometry")
        logger.info("Using ccr.align_to_target.")
        logger.info("Aligning original file "+infile_pb)
        logger.info("Aligning to produce output file "+outfile_pb)
        logger.info("Aligning to template "+template)

        if not self._dry_run:
            ccr.align_to_target(
                infile=indir+infile_pb,
                outfile=outdir+outfile_pb,
                template=outdir+template,
                interpolation='cubic',
                overwrite=True,
                )

        return()

    def task_convert_units(
        self,
        target = None,
        product = None,
        config = None,
        in_tag = 'pbcorr_trimmed',
        out_tag = 'pbcorr_trimmed_k',
        extra_ext_in = '',
        extra_ext_out = '',
        check_files = True,
        ):
        """
        For one target, config, product combination convert the units
        from Jy/beam to Kelvin.
        """

        # Generate file names

        indir = self._kh.get_postprocess_dir_for_target(target)
        outdir = self._kh.get_postprocess_dir_for_target(target)
        fname_dict_in = self._fname_dict(
            target=target, config=config, product=product, extra_ext=extra_ext_in)
        fname_dict_out = self._fname_dict(
            target=target, config=config, product=product, extra_ext=extra_ext_out)
            
        infile = fname_dict_in[in_tag]
        outfile = fname_dict_out[out_tag]

        # Check input file existence        

        if check_files:
            if not (os.path.isdir(indir+infile)):
                logger.warning("Missing "+infile)
                return()

        # Change units from Jy/beam to Kelvin.
                        
        logger.info("")
        logger.info("&%&%&%&%&%&%&%&%&%&%&%&%&%&%")
        logger.info("Converting units for:")
        logger.info(str(target)+" , "+str(product)+" , "+str(config))
        logger.info("&%&%&%&%&%&%&%&%&%&%&%&%&%&%")
        logger.info("")
        
        logger.info("Using ccr.convert_jytok")
        logger.info("Creating "+outfile)
        logger.info("Converting from original file "+infile)
        
        if not self._dry_run:
            ccr.convert_jytok(
                infile=indir+infile,
                outfile=outdir+outfile,
                overwrite=True,
                inplace=False,
                )

        return()

    def task_export_to_fits(
        self,
        target = None,
        product = None,
        config = None,
        in_tag = 'pbcorr_trimmed_k',
        out_tag = 'pbcorr_trimmed_k_fits',
        do_pb_too = True,
        in_pb_tag = 'trimmed_pb',
        out_pb_tag = 'trimmed_pb_fits',
        extra_ext_in = '',
        extra_ext_out = '',
        check_files = True,
        ):
        """
        For one target, config, product combination export to
        FITS. Optionally also export the primary beam files.
        """

        # Generate file names

        indir = self._kh.get_postprocess_dir_for_target(target)
        outdir = self._kh.get_postprocess_dir_for_target(target)
        fname_dict_in = self._fname_dict(
            target=target, config=config, product=product, extra_ext=extra_ext_in)
        fname_dict_out = self._fname_dict(
            target=target, config=config, product=product, extra_ext=extra_ext_out)
        
        infile = fname_dict_in[in_tag]
        outfile = fname_dict_out[out_tag]
        
        # Check input file existence        

        if check_files:
            if not (os.path.isdir(indir+infile)):
                logger.warning("Missing "+infile)
                return()

        # Export to FITS and clean up output
        
        logger.info("")
        logger.info("&%&%&%&%&%&%&%&%&%&%&%&%&%&%&%&%&%&%&%&%&%&%&%&%&%&%")
        logger.info("Exporting data to FITS and cleaning up cubes for:")
        logger.info(str(target)+" , "+str(product)+" , "+str(config))
        logger.info("&%&%&%&%&%&%&%&%&%&%&%&%&%&%&%&%&%&%&%&%&%&%&%&%&%&%")
        logger.info("")
        
        logger.info("Using ccr.export_and_cleanup.")
        logger.info("Export to "+outfile)
        logger.info("Writing from input cube "+infile)

        if not self._dry_run:
            ccr.export_and_cleanup(
                infile=indir+infile,
                outfile=outdir+outfile,
                overwrite=True,
                remove_cards=[],
                add_cards={'OBJECT':target.upper()},
                add_history=[],
                zap_history=True,
                round_beam=True,
                roundbeam_tol=0.01,
                )

        if do_pb_too is False:
            return()

        # Check input file existence        

        infile_pb = fname_dict_in[in_pb_tag]
        outfile_pb = fname_dict_out[out_pb_tag]

        if check_files:
            if not (os.path.isdir(indir+infile_pb)):
                logger.warning("Missing "+infile_pb)
                return()

        logger.info("Writing from primary beam "+infile_pb)
        logger.info("Writing output primary beam "+outfile_pb)
        
        if not self._dry_run:
            ccr.export_and_cleanup(
                infile=indir+infile_pb,
                outfile=outdir+outfile_pb,
                overwrite=True,    
                remove_cards=[],
                add_cards={'OBJECT':target.upper()},
                add_history=[],
                zap_history=True,
                round_beam=False,
                roundbeam_tol=0.01,
                )

        return()

    def task_convolve_parts_for_mosaic(
        self,
        target = None,
        product = None,
        config = None,
        in_tag = 'pbcorr_round',
        out_tag = 'linmos_commonres',
        extra_ext_in = '',
        extra_ext_out = '',
        check_files = True,
        ):
        """
        For one target, config, product combination that is a linear
        mosaic, convolve all of the parts of the mosaic to share a
        common angular resolution, appropriate for gridding together
        into a single image.
        """

        # Generate file names

        indir = self._kh.get_postprocess_dir_for_target(target)
        outdir = self._kh.get_postprocess_dir_for_target(target)

        mosaic_parts = self._kh.get_parts_for_linmos(target)

        infile_list = []
        outfile_list = []
        
        for this_part in mosaic_parts:
                            
            this_part_dict_in = self._fname_dict(
                target=this_part, config=config, product=product,
                extra_ext=extra_ext_in,
                )

            this_part_dict_out = self._fname_dict(
                target=this_part, config=config, product=product,
                extra_ext=extra_ext_out,
                )

            infile_list.append(indir+this_part_dict_in[in_tag])
            outfile_list.append(outdir+this_part_dict_out[out_tag])
            
        logger.info("")
        logger.info("&%&%&%&%&%&%&%&%&%&%&%&%&%")
        logger.info("Convolving for mosaic for:")
        logger.info(str(target)+" , "+str(product)+" , "+str(config))
        logger.info("&%&%&%&%&%&%&%&%&%&%&%&%&%")
        logger.info("")

        logger.info("Using cmr.common_res_for_mosaic.")
        logger.info("Convolving "+target)
        logger.info("Convolving original files "+str(infile_list))
        logger.info("Convolving to convolved output "+str(outfile_list))
        
        # Allow overrides for the pixel padding (the
        # number of pixels added to the greatest
        # common beam for calculating the target
        # resolution) and the target resolution.
            
        pixel_padding = 2.0
        target_res = None
                        
        # TBD - check override dict for target
        # resolution and (maybe?) pixel padding.

        if not self._dry_run:
            cmr.common_res_for_mosaic(
                infile_list = infile_list,
                outfile_list = outfile_list,
                do_convolve = True,
                target_res = target_res,
                pixel_padding = pixel_padding,
                overwrite=True,
                )

        return()


    def task_align_for_mosaic(
        self,
        target = None,
        product = None,
        config = None,
        in_tags = ['linmos_commonres', 'weight', 'prepped_sd', 'sd_weight'],
        out_tags = ['linmos_aligned', 'weight_aligned', 'sd_aligned', 'sd_weight_aligned'],
        extra_ext_in = '',
        extra_ext_out = '',
        check_files = True,
        ):
        """
        For one target, config, product combination that is a linear
        mosaic, align all parts of the mosaic to a common astrometric
        grid for combination into a single image.
        """
        
        # Map the input and output tags to one another in a dictionary

        if (type(in_tags) != type([])) or type(out_tags) != type([]):
            logger.error("Input and output tag lists must be lists.")
            return(None)
            
        if len(in_tags) != len(out_tags):
            logger.error("Mismatch in input and output list tag list.")
            return(None)

        out_tag_dict = {}
        for ii in range(len(in_tags)):
            out_tag_dict[in_tags[ii]] = out_tags[ii]

        # Generate file names

        indir = self._kh.get_postprocess_dir_for_target(target)
        outdir = self._kh.get_postprocess_dir_for_target(target)

        mosaic_parts = self._kh.get_parts_for_linmos(target)

        infile_list = []
        outfile_list = []
        
        for this_part in mosaic_parts:
            
            this_part_dict_in = self._fname_dict(
                target=this_part, config=config, product=product,
                extra_ext=extra_ext_in,
                )
            
            this_part_dict_out = self._fname_dict(
                target=this_part, config=config, product=product,
                extra_ext=extra_ext_out,
                )
            
            for this_tag_in in in_tags:
                
                this_tag_out = out_tag_dict[this_tag_in]
                infile_list.append(indir+this_part_dict_in[this_tag_in])
                outfile_list.append(outdir+this_part_dict_out[this_tag_out])

        logger.info("")
        logger.info("&%&%&%&%&%&%&%&%&%&%&%&%&%")
        logger.info("Aligning for mosaic for:")
        logger.info(str(target)+" , "+str(product)+" , "+str(config))
        logger.info("&%&%&%&%&%&%&%&%&%&%&%&%&%")
        logger.info("")
            
        logger.info("Using cmr.common_grid_for_mosaic.")
        logger.info("Aligning "+target)
        logger.info("Convolving original files "+str(infile_list))
        logger.info("Convolving to convolved output "+str(outfile_list))
        
        # TBD implement overrides
            
        ra_ctr = None 
        dec_ctr = None
        delta_ra = None 
        delta_dec = None
        
        if not self._dry_run:
            cmr.common_grid_for_mosaic(
                infile_list = infile_list,
                outfile_list = outfile_list,
                ra_ctr = ra_ctr, 
                dec_ctr = dec_ctr,
                delta_ra = delta_ra, 
                delta_dec = delta_dec,
                allow_big_image = False,
                too_big_pix=1e4,   
                asvelocity=True,
                interpolation='cubic',
                axes=[-1],
                overwrite=True,
                )

        return()

    def task_linear_mosaic(
        self,
        target = None,
        product = None,
        config = None,
        image_tag = 'linmos_aligned', # 'sd_aligned'
        weight_tag = 'weight_aligned', # 'sd_weight_aligned'
        out_tag = 'pbcorr_round', # 'prepped_sd'
        extra_ext_in = '',
        extra_ext_out = '',
        check_files = True,
        ):
        """
        For one target, config, product combination that is a linear
        mosaic and has already been aligned and convolved, execute the
        linear mosaic. Needs to be run separately for single dish and
        interferometer data.
        """

        # Set input and output directories and define output file

        indir = self._kh.get_postprocess_dir_for_target(target)
        outdir = self._kh.get_postprocess_dir_for_target(target)

        fname_dict_out = self._fname_dict(
            target=target, config=config, product=product, 
            extra_ext=extra_ext_out)

        outfile = fname_dict_out[out_tag]        

        mosaic_parts = self._kh.get_parts_for_linmos(target)

        infile_list = []
        weightfile_list = []

        # Get the input and weight files for  individual parts.
        
        for this_part in mosaic_parts:

            this_part_dict_in = self._fname_dict(
                target=this_part, config=config, product=product,
                extra_ext=extra_ext_in,
                )
            
            infile_list.append(indir+this_part_dict_in[image_tag])
            weightfile_list.append(indir+this_part_dict_in[weight_tag])

        logger.info("")
        logger.info("&%&%&%&%&%&%&%&%&%&%&%&%&%&%&%&%&%&%&%&%&%&%&%")
        logger.info("Executing linear mosaic for:")
        logger.info(str(target)+" , "+str(product)+" , "+str(config))
        logger.info("&%&%&%&%&%&%&%&%&%&%&%&%&%&%&%&%&%&%&%&%&%&%&%")
        logger.info("")
            
        logger.info("Using cmr.mosaic_aligned_data.")
        logger.info("Creating "+outfile)
        logger.info("Mosaicking original files "+str(infile_list))
        logger.info("Weighting by "+str(weightfile_list))

        if not self._dry_run:
            cmr.mosaic_aligned_data(
                infile_list = infile_list,
                weightfile_list = weightfile_list,
                outfile = outdir+outfile,
                overwrite=True)
                
        return()

#endregion

#region Recipes execute a set of linked tasks for one data set.
    
    def recipe_prep_one_target(
        self,
        target = None,
        product = None,
        config = None,
        check_files = True,
        ):
        """
        Recipe that takes data from imaging through all steps that
        come before feathering and/or mosaicking. This means copying
        the data, primary beam correction, convolution to a round
        beam, importing and aligning the single dish data, and making
        weight files for targets that are part of linear mosaicks.

        The recipe assumes a lot of file name conventions so just
        needs the target/product/config defined.
        """

        # Work out file names and note whether the target is part of a
        # mosaic, has single dish data, etc.

        fname_dict = self._fname_dict(
            target=target, product=product, config=config)

        imaging_dir = self._kh.get_imaging_dir_for_target(target)
        has_imaging = os.path.isdir(imaging_dir + fname_dict['orig'])
        has_singledish = self._kh.has_singledish(target=target, product=product)        
        is_part_of_mosaic = self._kh.is_target_in_mosaic(target)

        if not has_imaging:
            logger.warning("No imaging for "+fname_dict['orig']+". Returning.")
            return()

        # Call tasks

        self.task_stage_interf_data(
            target=target, config=config, product=product,
            check_files=check_files
            )

        self.task_pbcorr(
            target=target, config=config, product=product,
            check_files=check_files
            )

        self.task_round_beam(
            target=target, config=config, product=product,
            check_files=check_files
            )

        self.task_remove_degenerate_axes(
            target=target, config=config, product=product,
            check_files=check_files
            )

        if has_singledish:
            self.task_stage_singledish(
                target=target, config=config, product=product,
                check_files=check_files
                )

        if is_part_of_mosaic:
            self.task_make_interf_weight(
                target=target, config=config, product=product,
                check_files=check_files, scale_by_noise=True,
                )

        if is_part_of_mosaic and has_singledish:
            self.task_make_singledish_weight(
                target=target, config=config, product=product,
                check_files=check_files,
                )

        return()

    def recipe_mosaic_one_target(
        self,
        target = None,
        product = None,
        config = None,
        check_files = True,
        extra_ext_in = '',
        extra_ext_out = '',
        ):
        """
        Linearly mosaic a single target, performing the convolution,
        alignment, and mosaicking steps.
        """

        # Check that the target is a mosaic

        is_mosaic = self._kh.is_target_linmos(target)

        if not is_mosaic:
            logger.warning("Not a mosaic, returning.")
            return()

        mosaic_parts = self._kh.get_parts_for_linmos(target)
            
        # Check if the individual parts have single dish data. If they
        # do, flip the single dish flag to true.

        parts_have_singledish = False

        for this_part in mosaic_parts:
            
            this_part_has_sd = self._kh.has_singledish(target=this_part, product=product) 

            if this_part_has_sd:
                parts_have_singledish = True
            
        # Check if this is a feather configuration. If so, then flip
        # the single dish flag to false. This overrides the presence
        # of data - we don't treat the singledish for feathered data.

        if config in self.get_feather_configs():

            parts_have_singledish = False
    
        self.task_convolve_parts_for_mosaic(
            target = target,
            product = product,
            config = config,
            in_tag = 'pbcorr_round',
            out_tag = 'linmos_commonres',
            extra_ext_in = extra_ext_in,
            extra_ext_out = extra_ext_in,
            check_files = check_files,
            )

        in_tag_list = ['linmos_commonres', 'weight']
        out_tag_list = ['linmos_aligned', 'weight_aligned']

        if parts_have_singledish:
            in_tag_list.append('prepped_sd')
            in_tag_list.append('sd_weight')
            out_tag_list.append('sd_aligned')
            out_tag_list.append('sd_weight_aligned')

        self.task_align_for_mosaic(
            target = target,
            product = product,
            config = config,
            in_tags = in_tag_list,
            out_tags = out_tag_list,
            extra_ext_in = extra_ext_in,
            extra_ext_out = extra_ext_in,
            check_files = check_files,
            )
            
        self.task_linear_mosaic(
            target = target,
            product = product,
            config = config,
            image_tag = 'linmos_aligned',
            weight_tag = 'weight_aligned',
            out_tag = 'pbcorr_round',
            extra_ext_in = extra_ext_in,
            extra_ext_out = extra_ext_out,
            check_files = check_files,
            )

        if parts_have_singledish:
            self.task_linear_mosaic(
                target = target,
                product = product,
                config = config,
                image_tag = 'sd_aligned',
                weight_tag = 'sd_weight_aligned',
                out_tag = 'prepped_sd',
                extra_ext_in = extra_ext_in,
                extra_ext_out = extra_ext_out,
                check_files = check_files,
                )

        return()
 
    def recipe_cleanup_one_target(
        self,
        target = None,
        product = None,
        config = None,
        check_files = True,
        ext_ext = '',
        ):
        """
        Recipe that cleans up the output for one target, converting to
        Kelvin, compressing and trimming the cube and then exporting
        as a FITS file.
        """

        self.task_compress(
            target=target, config=config, product=product,
            check_files=check_files, do_pb_too=True,
            do_trimrind=True,
            extra_ext_in=ext_ext, extra_ext_out=ext_ext,
            )

        self.task_convert_units(
            target=target, config=config, product=product,
            check_files=check_files,
            extra_ext_in=ext_ext, extra_ext_out=ext_ext,
            )

        self.task_export_to_fits(
            target=target, config=config, product=product,
            check_files=check_files, do_pb_too=True,
            extra_ext_in=ext_ext, extra_ext_out=ext_ext,
            )

        return()

    def recipe_convolve_to_scale(
        self,
        target = None,
        product = None,
        config = None,
        ext_ext = '',
        export_to_fits = True,
        check_files = True,
        ):
        """
        Convolve a target, product, config combination to a succession
        of angulars scale using the task that convolves to a round
        beam.
        """        

        res_list = self._kh.get_res_for_config(config)
        if res_list is None:
            logger.error("No target resolutions found for config "+config)
            return()

        for this_res in res_list:
            check_target_is_part, target_name = self._kh.is_target_in_mosaic(target, return_target_name=True)

            #res_tag = self._kh.get_tag_for_res(this_res)
            res_tag = utilsResolutions.get_tag_for_res(this_res)
            res_arcsec = utilsResolutions.get_angular_resolution_for_res(this_res, distance = self._kh.get_distance_for_target(target_name))
            
            # Check if the requested beam is smaller than the current one

            self.task_round_beam(
                target=target, config=config, product=product,
                in_tag = 'pbcorr_trimmed_k', out_tag = 'pbcorr_trimmed_k',
                extra_ext_in=ext_ext, extra_ext_out=ext_ext+'_res'+res_tag,
                force_beam_as=res_arcsec,
                check_files=check_files
                )

            if export_to_fits:
                self.task_export_to_fits(
                    target=target, config=config, product=product,
                    check_files=check_files, do_pb_too=True,
                    extra_ext_in=ext_ext+'_res'+res_tag, extra_ext_out=ext_ext+'_res'+res_tag,
                    )

#endregion

#region Loops

    def loop_postprocess(
        self,
        do_all=False,
        do_prep=False,
        do_feather=False,
        do_mosaic=False,
        do_cleanup=False,
        do_summarize=False,
        feather_apod=False,
        feather_noapod=False,
        feather_before_mosaic=False,
        feather_after_mosaic=False,
        make_directories=True,
        ):
        """
        Loops over the full set of targets, products, and
        configurations to run the postprocessing. Toggle the parts of
        the loop using the do_XXX booleans. Other choices affect the
        algorithms used.
        """

        if do_all:
            do_prep = True
            do_feather=True
            do_mosaic=True
            do_cleanup=True
            do_summarize=True

        if feather_apod is False and feather_noapod is False:
            logger.info("Defaulting to no apodization.")
            feather_noapod = True

        if len(self.get_targets()) == 0:            
            logger.error("Need a target list.")
            return(None)
 
        if len(self.get_all_products()) == 0:            
            logger.error("Need a products list.")
            return(None)

        if make_directories:
            self._kh.make_missing_directories(postprocess=True)

        # Prepare the interferometer data that has imaging for further
        # postprocessing. Includes staging the single dish data,
        # making weights, etc. These are in the recipe_prep_one_target
        
        if do_prep:

            for this_target, this_product, this_config in \
                    self.looper(do_targets=True,do_products=True,do_configs=True):
                           
                fname_dict = self._fname_dict(
                    target=this_target, product=this_product, config=this_config)
                        
                imaging_dir = self._kh.get_imaging_dir_for_target(this_target)
                has_imaging = os.path.isdir(imaging_dir + fname_dict['orig'])

                if not has_imaging:
                    logger.debug("Skipping "+this_target+" because it lacks imaging.")
                    logger.debug(imaging_dir+fname_dict['orig'])
                    continue

                self.recipe_prep_one_target(
                    target = this_target, product = this_product, config = this_config,
                    check_files = True)

        # Feather the interferometer configuration data that has
        # single dish imaging. We'll return to feather mosaicked
        # intereferometer and single dish data in the next steps.
                        
        if do_feather:

            for this_target, this_product, this_config in \
                    self.looper(do_targets=True,do_products=True,do_configs=True,just_interf=True):

                fname_dict = self._fname_dict(
                    target=this_target, product=this_product, config=this_config)
                        
                imaging_dir = self._kh.get_imaging_dir_for_target(this_target)
                has_imaging = os.path.isdir(imaging_dir + fname_dict['orig'])
                has_singledish = self._kh.has_singledish(target=this_target, product=this_product)        
                
                is_part_of_mosaic = self._kh.is_target_in_mosaic(this_target)
                if is_part_of_mosaic and not feather_before_mosaic:
                    logger.debug("Skipping "+this_target+" because feather_before_mosaic is False.")
                    continue
                            
                if not has_imaging:
                    logger.debug("Skipping "+this_target+" because it lacks imaging.")
                    logger.debug(imaging_dir+fname_dict['orig'])
                    continue
                            
                if not has_singledish:
                    logger.debug("Skipping "+this_target+" because it lacks single dish.")
                    continue

                if feather_apod:                            
                    self.task_feather(
                        target = this_target, product = this_product, config = this_config,
                        apodize=True, apod_ext='pb',extra_ext_out='_apod',check_files=True,
                        copy_weights=True,
                        )

                if feather_noapod:
                    self.task_feather(
                        target = this_target, product = this_product, config = this_config,
                        apodize=False, extra_ext_out='',check_files=True, 
                        copy_weights=True,
                        )
                    
        # Mosaic the intereferometer, single dish, and feathered data.

        if do_mosaic:
            
            # Loop over interferometer configurations
            
            for this_target, this_product, this_config in \
                    self.looper(do_targets=True,do_products=True,do_configs=True,just_interf=True):

                is_mosaic = self._kh.is_target_linmos(this_target)
                if not is_mosaic:
                    continue

                # Mosaic the interferometer data and the
                # single dish data (need to verify if parts
                # have single dish, enforce the same
                # astrometric grid).
                
                self.recipe_mosaic_one_target(
                    target = this_target, product = this_product, config = this_config,
                    check_files = True,
                    extra_ext_in = '',
                    extra_ext_out = '',
                    )

            # Loop over feather configurations
            
            for this_target, this_product, this_config in \
                    self.looper(do_targets=True,do_products=True,do_configs=True,just_feather=True):
                    
                # Mosaic the previously feathered data.

                if feather_apod:
                    self.recipe_mosaic_one_target(
                        target = this_target, product = this_product, config = this_config,
                        check_files = True,
                        extra_ext_in = '_apod',
                        extra_ext_out = '_prefeather_apod',
                        )

                if feather_noapod:
                    self.recipe_mosaic_one_target(
                        target = this_target, product = this_product, config = this_config,
                        check_files = True,
                        extra_ext_in = '',
                        extra_ext_out = '_prefeather',
                        )                            
                        
        # This round of feathering targets only mosaicked data. All
        # other data have been feathered above already.

        if do_feather:

            for this_target, this_product, this_config in \
                    self.looper(do_targets=True,do_products=True,do_configs=True,just_interf=True):
            
                is_mosaic = self._kh.is_target_linmos(this_target)
                if not is_mosaic:
                    continue

                if feather_apod:                  
                    self.task_feather(
                        target = this_target, product = this_product, config = this_config,
                        apodize=True, apod_ext='pb',extra_ext_out='_apod',check_files=True,
                        )
                            
                if feather_noapod:
                    self.task_feather(
                        target = this_target, product = this_product, config = this_config,
                        apodize=False, extra_ext_out='',check_files=True,
                        )
                      
        # Trim and downsample the data, convert to Kelvin, etc.
  
        if do_cleanup:

            for this_target, this_product, this_config in \
                    self.looper(do_targets=True,
                                do_products=True,
                                do_configs=True):
                
                self.recipe_cleanup_one_target(
                    target = this_target,
                    product = this_product,
                    config = this_config,
                    check_files = True)

        # Build reports summarizing the properties of the final
        # postprocessed data.

        if do_summarize:

            pass
                                
#endregion<|MERGE_RESOLUTION|>--- conflicted
+++ resolved
@@ -18,12 +18,9 @@
 
 import numpy as np
 
-<<<<<<< HEAD
 from clean_call import CleanCall
 
 import logging
-=======
->>>>>>> 11217d81
 logger = logging.getLogger(__name__)
 logger.setLevel(logging.DEBUG)
 
@@ -51,30 +48,6 @@
 #import utilsFilenames
 #import utilsResolutions
 
-# adding phangsPipeline to sys.path and import packages
-if ','.join(sys.path).count('phangsPipeline') == 0:
-    try:
-        for path_to_add in [os.path.dirname(os.path.abspath(__file__)), 
-                            os.path.dirname(os.path.abspath(__file__))+os.sep+'phangsPipeline']:
-            if not (path_to_add in sys.path):
-                sys.path.append(path_to_add)
-    except:
-        pass
-
-<<<<<<< HEAD
-import handlerTemplate
-import utilsFilenames
-import utilsResolutions
-        
-# import casa environment modules, which will be used when not in dry-run mode
-try:
-    import casaCubeRoutines as ccr
-    import casaMosaicRoutines as cmr
-    import casaFeatherRoutines as cfr
-except:
-    logger.warning('Module could not be imported: casaImagingRoutines and casaMaskingRoutines.')
-
-=======
 if casa_enabled:
     logger.debug('casa_enabled = True')
     from . import casaCubeRoutines as ccr
@@ -90,7 +63,7 @@
 from . import handlerTemplate
 from . import utilsFilenames
 from . import utilsResolutions
->>>>>>> 11217d81
+
 
 class PostProcessHandler(handlerTemplate.HandlerTemplate):
     """
