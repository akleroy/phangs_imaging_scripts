--- conflicted
+++ resolved
@@ -1257,15 +1257,9 @@
         elif release:
             this_dir = self._release_root + self._dir_for_target[target] + '/'
         elif cleanmask:
-<<<<<<< HEAD
-            this_dir = self._cleanmask_roots[-1] + self._dir_for_target[target]+'/'
-        elif singledish:
-            this_dir = self._sd_roots[-1] + self._dir_for_target[target]+'/'
-=======
             this_dir = self._cleanmask_roots[-1] + self._dir_for_target[target] + '/'
         elif singledish:
             this_dir = self._sd_roots[-1] + self._dir_for_target[target] + '/'
->>>>>>> 0b06a0d3
         else:
             logging.error("Pick a type of directory. None found.")
             return None
@@ -1339,13 +1333,6 @@
 
             # Give up if we don't find anything
             return None
-
-    def get_singledish_dir_for_target(self, target=None, changeto=False):
-        """
-        Return the release working directory given a target name. If
-        changeto is true, then change directory to that location.
-        """
-        return(self._get_dir_for_target(target=target, changeto=changeto, singledish=True))
 
     def get_targets(self, only=None, skip=None, first=None, last=None):
         """
@@ -1503,22 +1490,6 @@
         this_list = \
             list_utils.select_from_list(singledish_configs, skip=skip, only=only, loose=True)
         return this_list
-
-    def get_singledish_configs(self, only=None, skip=None):
-        """
-        Get a list of singledish configruations.
-
-        Modified by keywords only, skip. Will only return targets in
-        only, skip targets in skip.
-        """
-        if type(self._config_dict) != type({}):
-            return(None)
-        if 'singledish_config' not in self._config_dict.keys():
-            return(None)
-        singledish_configs = self._config_dict['singledish_config'].keys()
-        this_list = \
-            list_utils.select_from_list(singledish_configs, skip=skip, only=only, loose=True)
-        return(this_list)
 
     def get_all_configs(self):
         """
@@ -1981,11 +1952,7 @@
                 if 'array_tags' in self._config_dict['singledish_config'][config]:
                     return self._config_dict['singledish_config'][config]['array_tags']
                 else:
-<<<<<<< HEAD
-                    return [config] 
-=======
                     return [config]
->>>>>>> 0b06a0d3
 
         return None
 
@@ -2088,13 +2055,8 @@
                         just_arraytags.append(this_tag)
 
         # Loop over targets
-<<<<<<< HEAD
-        target_list = self._ms_dict.keys()
-        target_list = sorted(target_list)
-=======
         target_list = list(self._ms_dict.keys())
         target_list.sort()
->>>>>>> 0b06a0d3
         for this_target in target_list:
 
             # if user has input targets, match it
@@ -2141,13 +2103,8 @@
                         continue
 
             # loop over projects
-<<<<<<< HEAD
-            project_list = self._ms_dict[this_target].keys()
-            project_list = sorted(project_list)
-=======
             project_list = list(self._ms_dict[this_target].keys())
             project_list.sort()
->>>>>>> 0b06a0d3
             for this_project in project_list:
 
                 if len(just_projects) > 0:
@@ -2155,13 +2112,8 @@
                         continue
 
                 # loop over array tags
-<<<<<<< HEAD
-                arraytag_list = self._ms_dict[this_target][this_project].keys()
-                arraytag_list = sorted(arraytag_list)
-=======
                 arraytag_list = list(self._ms_dict[this_target][this_project].keys())
                 arraytag_list.sort()
->>>>>>> 0b06a0d3
                 for this_arraytag in arraytag_list:
 
                     if len(just_arraytags) > 0:
@@ -2174,13 +2126,8 @@
 
                     # loop over obs nums
 
-<<<<<<< HEAD
-                    obsnum_list = self._ms_dict[this_target][this_project][this_arraytag].keys()
-                    obsnum_list = sorted(obsnum_list)
-=======
                     obsnum_list = list(self._ms_dict[this_target][this_project][this_arraytag].keys())
                     obsnum_list.sort()
->>>>>>> 0b06a0d3
                     for this_obsnum in obsnum_list:
                         yield this_target, this_project, this_arraytag, this_obsnum
 
@@ -2391,19 +2338,11 @@
         return True
 
     def get_sd_filename(
-<<<<<<< HEAD
-        self,
-        target=None,
-        product=None,
-        nocheck=False,
-        ):
-=======
             self,
             target=None,
             product=None,
             nocheck=False,
     ):
->>>>>>> 0b06a0d3
         """
         Return the single dish filename for a target and product combination.
         """
@@ -2735,27 +2674,6 @@
 
         return singledish_config_dict[singledish_config]
 
-    def get_params_for_singledish(
-        self,
-        singledish_config=None
-        ):
-        """
-        Return parameter dictionary for a singledish config.
-        """
-
-        if singledish_config is None:
-            return None
-
-        if 'singledish_config' not in self._config_dict.keys():
-            return None
-
-        singledish_config_dict = self._config_dict['singledish_config']
-
-        if singledish_config not in singledish_config_dict.keys():
-            return None
-
-        return singledish_config_dict[singledish_config]
-
     def print_configs(
             self
     ):
