--- conflicted
+++ resolved
@@ -39,23 +39,13 @@
 logger.setLevel(logging.DEBUG)
 
 # Check casa environment by importing CASA-only packages
-<<<<<<< HEAD
-
-try:
-    import taskinit
-    casa_enabled = True
-except ImportError:
-    casa_enabled = False
-=======
 from .casa_check import is_casa_installed
 
 casa_enabled = is_casa_installed()
->>>>>>> 0b06a0d3
 
 if casa_enabled:
     logger.debug('casa_enabled = True')
     from . import casaVisRoutines as cvr
-    # reload(cvr) #<TODO><DEBUG>#
 else:
     logger.debug('casa_enabled = False')
 
@@ -74,21 +64,9 @@
     def __init__(self, key_handler=None, dry_run=False):
         """
         """
-<<<<<<< HEAD
-        
-        # inherit template class
-        handlerTemplate.HandlerTemplate.__init__(self, key_handler = key_handler, dry_run = dry_run)
-        
-        # import necessary modules
-        if not self._dry_run:
-            global cvr
-            import casaVisRoutines as cvr
-
-=======
         # Can't use super and keep python2/3 agnostic
         handlerTemplate.HandlerTemplate.__init__(
             self, key_handler=key_handler, dry_run=dry_run)
->>>>>>> 0b06a0d3
 
     # region Loops
 
@@ -372,13 +350,6 @@
                 logger.warning('... found existing output data "' + outfile + '", will not overwrite it.')
                 return ()
 
-        # Check existence of output data and abort if found and overwrite is off
-
-        if os.path.isdir(outfile) and not os.path.isdir(outfile+'.touch'):            
-            if not overwrite:
-                logger.warning('... found existing output data "'+outfile+'", will not overwrite it.')
-                return()
-
         # If the user doesn't override the time bin, get it from the
         # key handler.
 
@@ -432,13 +403,7 @@
 
         # Change to the imaging directory for the target
 
-<<<<<<< HEAD
-        this_imaging_dir = self._kh.get_imaging_dir_for_target(target, changeto=True)
-
-        if not self._dry_run:
-=======
         _ = self._kh.get_imaging_dir_for_target(target, changeto=True)
->>>>>>> 0b06a0d3
 
         if not self._dry_run:
             cvr.split_science_targets(
@@ -584,20 +549,11 @@
         # Concatenate the measurement sets
 
         if not self._dry_run:
-<<<<<<< HEAD
-
-            cvr.concat_ms(infile_list = staged_ms_list,
-                          outfile = outfile,
-                          overwrite = overwrite,
-                          copypointing = False, # come back later
-                          )
-=======
             cvr.concat_ms(
                 infile_list=staged_ms_list,
                 outfile=outfile,
                 overwrite=overwrite,
                 copypointing=False)  # come back later
->>>>>>> 0b06a0d3
 
         return ()
 
@@ -679,13 +635,7 @@
 
         # Change to the imaging directory for the target
 
-<<<<<<< HEAD
-        this_imaging_dir = self._kh.get_imaging_dir_for_target(target, changeto=True)
-
-        if not self._dry_run:
-=======
         _ = self._kh.get_imaging_dir_for_target(target, changeto=True)
->>>>>>> 0b06a0d3
 
         if not self._dry_run:
             cvr.contsub(
@@ -770,30 +720,11 @@
         logger.debug('config=%s' % (str([config])))
         # <TODO># we have not excluded the combined interf config '12m+7m'
 
-        logger.debug('')
-        logger.debug('task_extract_line')
-        logger.debug('loop_over_input_ms')
-        logger.debug('target=%s'%(str([target])))
-        logger.debug('config=%s'%(str([config])))
-        #<TODO># we have not excluded the combined interf config '12m+7m'
-        
         infile_dict = {}
         for this_target, this_project, this_array_tag, this_obsnum in \
                 self._kh.loop_over_input_ms(target=[target],
                                             config=[config],
                                             project=None,
-<<<<<<< HEAD
-											strict_config=strict_config):
-
-                # The name of the staged measurement set with this
-                # combination of target, project, array, obsnum.
-                
-                this_infile = fnames.get_staged_msname(
-                    target=this_target, project=this_project,
-                    array_tag=this_array_tag, obsnum=this_obsnum,
-                    product=product, ext=extra_ext_in)
-                logger.debug('this_infile=%s'%(this_infile))
-=======
                                             strict_config=strict_config):
 
             # The name of the staged measurement set with this
@@ -803,7 +734,6 @@
                 target=this_target, project=this_project,
                 array_tag=this_array_tag, obsnum=this_obsnum,
                 product=product, ext=extra_ext_in)
->>>>>>> 0b06a0d3
 
             # Check for existence of original data and continuum
             # subtraction.
@@ -903,17 +833,10 @@
 
         # Check existence of output data and abort if found and overwrite is off
 
-<<<<<<< HEAD
-        if os.path.isdir(outfile) and not os.path.isdir(outfile+'.touch'):            
-            if not overwrite:
-                logger.warning('... found existing output data "'+outfile+'", will not overwrite it.')
-                return()
-=======
         if os.path.isdir(outfile) and not os.path.isdir(outfile + '.touch'):
             if not overwrite:
                 logger.warning('... found existing output data "' + outfile + '", will not overwrite it.')
                 return ()
->>>>>>> 0b06a0d3
 
         if not self._dry_run:
 
@@ -979,22 +902,11 @@
         logger.debug('product=%s' % (product))
         # <TODO># we have not excluded the combined interf config '12m+7m'
 
-        logger.debug('')
-        logger.debug('task_extract_continuum')
-        logger.debug('loop_over_input_ms')
-        logger.debug('target=%s'%(str([target])))
-        logger.debug('config=%s'%(str([config])))
-        logger.debug('product=%s'%(product))
-        #<TODO># we have not excluded the combined interf config '12m+7m'
-        
         infile_dict = {}
         for this_target, this_project, this_array_tag, this_obsnum in \
                 self._kh.loop_over_input_ms(target=[target],
                                             config=[config],
                                             project=None,
-<<<<<<< HEAD
-											strict_config=strict_config):
-=======
                                             strict_config=strict_config):
             # The name of the staged measurement set with this
             # combination of target, project, array, obsnum.
@@ -1003,7 +915,6 @@
                 target=this_target, project=this_project,
                 array_tag=this_array_tag, obsnum=this_obsnum,
                 product=product, ext=extra_ext_in)
->>>>>>> 0b06a0d3
 
             # Check for existence of original data and continuum
             # subtraction.
@@ -1016,13 +927,6 @@
         # This could happen if the target name is a mosaic target, 
         # and each ms data will be named by the mosaic parts.
 
-        if len(infile_dict) == 0:
-            return
-
-        # If no ms data found for the given target, then just return.
-        # This could happen if the target name is a mosaic target, 
-        # and each ms data will be named by the mosaic parts.
-        
         if len(infile_dict) == 0:
             return
 
@@ -1070,13 +974,7 @@
         logger.info("&%&%&%&%&%&%&%&%&%&%&%&%&%")
         logger.info("")
 
-<<<<<<< HEAD
-        this_imaging_dir = self._kh.get_imaging_dir_for_target(target, changeto=True)
-
-        if not self._dry_run:
-=======
         if not self._dry_run and casa_enabled:
->>>>>>> 0b06a0d3
 
             cvr.batch_extract_continuum(
                 infile_list=infile_list,
